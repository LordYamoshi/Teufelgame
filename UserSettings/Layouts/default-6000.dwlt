%YAML 1.1
%TAG !u! tag:unity3d.com,2011:
--- !u!114 &1
MonoBehaviour:
  m_ObjectHideFlags: 52
  m_CorrespondingSourceObject: {fileID: 0}
  m_PrefabInstance: {fileID: 0}
  m_PrefabAsset: {fileID: 0}
  m_GameObject: {fileID: 0}
  m_Enabled: 1
  m_EditorHideFlags: 0
  m_Script: {fileID: 12004, guid: 0000000000000000e000000000000000, type: 0}
  m_Name: 
  m_EditorClassIdentifier: 
  m_PixelRect:
    serializedVersion: 2
    x: 0
    y: 43.2
<<<<<<< HEAD
    width: 1536
    height: 780.8
  m_ShowMode: 4
  m_Title: Scene
  m_RootView: {fileID: 3}
=======
    width: 2048
    height: 1068.8
  m_ShowMode: 4
  m_Title: Game
  m_RootView: {fileID: 8}
>>>>>>> 1b67c2b6
  m_MinSize: {x: 875, y: 300}
  m_MaxSize: {x: 10000, y: 10000}
  m_Maximized: 1
--- !u!114 &2
MonoBehaviour:
  m_ObjectHideFlags: 52
  m_CorrespondingSourceObject: {fileID: 0}
  m_PrefabInstance: {fileID: 0}
  m_PrefabAsset: {fileID: 0}
  m_GameObject: {fileID: 0}
  m_Enabled: 1
  m_EditorHideFlags: 0
<<<<<<< HEAD
  m_Script: {fileID: 12006, guid: 0000000000000000e000000000000000, type: 0}
  m_Name: SceneHierarchyWindow
=======
  m_Script: {fileID: 12006, guid: 0000000000000000e000000000000000, type: 0}
  m_Name: GameView
  m_EditorClassIdentifier: 
  m_Children: []
  m_Position:
    serializedVersion: 2
    x: 0
    y: 281.6
    width: 319.20007
    height: 389.6
  m_MinSize: {x: 52, y: 76}
  m_MaxSize: {x: 4002, y: 4026}
  m_ActualView: {fileID: 14}
  m_Panes:
  - {fileID: 15}
  - {fileID: 14}
  m_Selected: 1
  m_LastSelected: 0
--- !u!114 &3
MonoBehaviour:
  m_ObjectHideFlags: 52
  m_CorrespondingSourceObject: {fileID: 0}
  m_PrefabInstance: {fileID: 0}
  m_PrefabAsset: {fileID: 0}
  m_GameObject: {fileID: 0}
  m_Enabled: 1
  m_EditorHideFlags: 0
  m_Script: {fileID: 12006, guid: 0000000000000000e000000000000000, type: 0}
  m_Name: ConsoleWindow
  m_EditorClassIdentifier: 
  m_Children: []
  m_Position:
    serializedVersion: 2
    x: 0
    y: 675.2
    width: 295.19995
    height: 337.60004
  m_MinSize: {x: 51, y: 76}
  m_MaxSize: {x: 4001, y: 4026}
  m_ActualView: {fileID: 17}
  m_Panes:
  - {fileID: 17}
  m_Selected: 0
  m_LastSelected: 0
--- !u!114 &4
MonoBehaviour:
  m_ObjectHideFlags: 52
  m_CorrespondingSourceObject: {fileID: 0}
  m_PrefabInstance: {fileID: 0}
  m_PrefabAsset: {fileID: 0}
  m_GameObject: {fileID: 0}
  m_Enabled: 1
  m_EditorHideFlags: 0
  m_Script: {fileID: 12010, guid: 0000000000000000e000000000000000, type: 0}
  m_Name: 
  m_EditorClassIdentifier: 
  m_Children:
  - {fileID: 13}
  - {fileID: 3}
  m_Position:
    serializedVersion: 2
    x: 1752.8
    y: 0
    width: 295.19995
    height: 1012.80005
  m_MinSize: {x: 100, y: 100}
  m_MaxSize: {x: 8096, y: 16192}
  vertical: 1
  controlID: 93
  draggingID: 0
--- !u!114 &5
MonoBehaviour:
  m_ObjectHideFlags: 52
  m_CorrespondingSourceObject: {fileID: 0}
  m_PrefabInstance: {fileID: 0}
  m_PrefabAsset: {fileID: 0}
  m_GameObject: {fileID: 0}
  m_Enabled: 1
  m_EditorHideFlags: 0
  m_Script: {fileID: 12006, guid: 0000000000000000e000000000000000, type: 0}
  m_Name: ProjectBrowser
>>>>>>> 1b67c2b6
  m_EditorClassIdentifier: 
  m_Children: []
  m_Position:
    serializedVersion: 2
<<<<<<< HEAD
    x: 1172.8
    y: 0
    width: 120.79993
    height: 724.8
  m_MinSize: {x: 202, y: 226}
  m_MaxSize: {x: 4002, y: 4026}
  m_ActualView: {fileID: 13}
  m_Panes:
  - {fileID: 13}
  m_Selected: 0
  m_LastSelected: 0
--- !u!114 &3
=======
    x: 0
    y: 671.2
    width: 319.20007
    height: 341.60004
  m_MinSize: {x: 232, y: 276}
  m_MaxSize: {x: 10002, y: 10026}
  m_ActualView: {fileID: 21}
  m_Panes:
  - {fileID: 21}
  m_Selected: 0
  m_LastSelected: 0
--- !u!114 &6
MonoBehaviour:
  m_ObjectHideFlags: 52
  m_CorrespondingSourceObject: {fileID: 0}
  m_PrefabInstance: {fileID: 0}
  m_PrefabAsset: {fileID: 0}
  m_GameObject: {fileID: 0}
  m_Enabled: 1
  m_EditorHideFlags: 0
  m_Script: {fileID: 12010, guid: 0000000000000000e000000000000000, type: 0}
  m_Name: 
  m_EditorClassIdentifier: 
  m_Children:
  - {fileID: 7}
  - {fileID: 2}
  - {fileID: 5}
  m_Position:
    serializedVersion: 2
    x: 1433.6
    y: 0
    width: 319.20007
    height: 1012.80005
  m_MinSize: {x: 100, y: 150}
  m_MaxSize: {x: 8096, y: 24288}
  vertical: 1
  controlID: 2262
  draggingID: 0
--- !u!114 &7
MonoBehaviour:
  m_ObjectHideFlags: 52
  m_CorrespondingSourceObject: {fileID: 0}
  m_PrefabInstance: {fileID: 0}
  m_PrefabAsset: {fileID: 0}
  m_GameObject: {fileID: 0}
  m_Enabled: 1
  m_EditorHideFlags: 0
  m_Script: {fileID: 12006, guid: 0000000000000000e000000000000000, type: 0}
  m_Name: SceneHierarchyWindow
  m_EditorClassIdentifier: 
  m_Children: []
  m_Position:
    serializedVersion: 2
    x: 0
    y: 0
    width: 319.20007
    height: 281.6
  m_MinSize: {x: 202, y: 226}
  m_MaxSize: {x: 4002, y: 4026}
  m_ActualView: {fileID: 18}
  m_Panes:
  - {fileID: 18}
  m_Selected: 0
  m_LastSelected: 0
--- !u!114 &8
>>>>>>> 1b67c2b6
MonoBehaviour:
  m_ObjectHideFlags: 52
  m_CorrespondingSourceObject: {fileID: 0}
  m_PrefabInstance: {fileID: 0}
  m_PrefabAsset: {fileID: 0}
  m_GameObject: {fileID: 0}
  m_Enabled: 1
  m_EditorHideFlags: 1
  m_Script: {fileID: 12008, guid: 0000000000000000e000000000000000, type: 0}
  m_Name: 
  m_EditorClassIdentifier: 
  m_Children:
  - {fileID: 4}
  - {fileID: 6}
  - {fileID: 5}
  m_Position:
    serializedVersion: 2
    x: 0
    y: 0
<<<<<<< HEAD
    width: 1536
    height: 780.8
=======
    width: 2048
    height: 1068.8
>>>>>>> 1b67c2b6
  m_MinSize: {x: 875, y: 300}
  m_MaxSize: {x: 10000, y: 10000}
  m_UseTopView: 1
  m_TopViewHeight: 36
  m_UseBottomView: 1
  m_BottomViewHeight: 20
--- !u!114 &4
MonoBehaviour:
  m_ObjectHideFlags: 52
  m_CorrespondingSourceObject: {fileID: 0}
  m_PrefabInstance: {fileID: 0}
  m_PrefabAsset: {fileID: 0}
  m_GameObject: {fileID: 0}
  m_Enabled: 1
  m_EditorHideFlags: 1
  m_Script: {fileID: 12011, guid: 0000000000000000e000000000000000, type: 0}
  m_Name: 
  m_EditorClassIdentifier: 
  m_Children: []
  m_Position:
    serializedVersion: 2
    x: 0
    y: 0
<<<<<<< HEAD
    width: 1536
=======
    width: 2048
>>>>>>> 1b67c2b6
    height: 36
  m_MinSize: {x: 0, y: 0}
  m_MaxSize: {x: 0, y: 0}
  m_LastLoadedLayoutName: 
--- !u!114 &5
MonoBehaviour:
  m_ObjectHideFlags: 52
  m_CorrespondingSourceObject: {fileID: 0}
  m_PrefabInstance: {fileID: 0}
  m_PrefabAsset: {fileID: 0}
  m_GameObject: {fileID: 0}
  m_Enabled: 1
  m_EditorHideFlags: 1
  m_Script: {fileID: 12042, guid: 0000000000000000e000000000000000, type: 0}
  m_Name: 
  m_EditorClassIdentifier: 
  m_Children: []
  m_Position:
    serializedVersion: 2
    x: 0
<<<<<<< HEAD
    y: 760.8
    width: 1536
=======
    y: 1048.8
    width: 2048
>>>>>>> 1b67c2b6
    height: 20
  m_MinSize: {x: 0, y: 0}
  m_MaxSize: {x: 0, y: 0}
--- !u!114 &6
MonoBehaviour:
  m_ObjectHideFlags: 52
  m_CorrespondingSourceObject: {fileID: 0}
  m_PrefabInstance: {fileID: 0}
  m_PrefabAsset: {fileID: 0}
  m_GameObject: {fileID: 0}
  m_Enabled: 1
  m_EditorHideFlags: 1
  m_Script: {fileID: 12010, guid: 0000000000000000e000000000000000, type: 0}
  m_Name: 
  m_EditorClassIdentifier: 
  m_Children:
<<<<<<< HEAD
  - {fileID: 7}
  - {fileID: 2}
  - {fileID: 10}
=======
  - {fileID: 12}
  - {fileID: 6}
  - {fileID: 4}
>>>>>>> 1b67c2b6
  m_Position:
    serializedVersion: 2
    x: 0
    y: 36
<<<<<<< HEAD
    width: 1536
    height: 724.8
  m_MinSize: {x: 300, y: 100}
  m_MaxSize: {x: 24288, y: 16192}
  vertical: 0
  controlID: 67
=======
    width: 2048
    height: 1012.80005
  m_MinSize: {x: 300, y: 150}
  m_MaxSize: {x: 24288, y: 24288}
  vertical: 0
  controlID: 18
>>>>>>> 1b67c2b6
  draggingID: 0
--- !u!114 &7
MonoBehaviour:
  m_ObjectHideFlags: 52
  m_CorrespondingSourceObject: {fileID: 0}
  m_PrefabInstance: {fileID: 0}
  m_PrefabAsset: {fileID: 0}
  m_GameObject: {fileID: 0}
  m_Enabled: 1
  m_EditorHideFlags: 1
<<<<<<< HEAD
  m_Script: {fileID: 12010, guid: 0000000000000000e000000000000000, type: 0}
  m_Name: 
  m_EditorClassIdentifier: 
  m_Children:
  - {fileID: 8}
  - {fileID: 9}
  m_Position:
    serializedVersion: 2
    x: 0
    y: 0
    width: 1172.8
    height: 724.8
  m_MinSize: {x: 100, y: 100}
  m_MaxSize: {x: 8096, y: 16192}
  vertical: 1
  controlID: 68
  draggingID: 0
--- !u!114 &8
MonoBehaviour:
  m_ObjectHideFlags: 52
  m_CorrespondingSourceObject: {fileID: 0}
  m_PrefabInstance: {fileID: 0}
  m_PrefabAsset: {fileID: 0}
  m_GameObject: {fileID: 0}
  m_Enabled: 1
  m_EditorHideFlags: 1
  m_Script: {fileID: 12006, guid: 0000000000000000e000000000000000, type: 0}
  m_Name: SceneView
=======
  m_Script: {fileID: 12006, guid: 0000000000000000e000000000000000, type: 0}
  m_Name: GameView
>>>>>>> 1b67c2b6
  m_EditorClassIdentifier: 
  m_Children: []
  m_Position:
    serializedVersion: 2
    x: 0
    y: 0
<<<<<<< HEAD
    width: 1172.8
    height: 513.6
  m_MinSize: {x: 201, y: 226}
  m_MaxSize: {x: 4001, y: 4026}
  m_ActualView: {fileID: 14}
  m_Panes:
  - {fileID: 14}
  - {fileID: 12}
  - {fileID: 11}
  - {fileID: 15}
  m_Selected: 0
  m_LastSelected: 1
--- !u!114 &9
MonoBehaviour:
  m_ObjectHideFlags: 52
  m_CorrespondingSourceObject: {fileID: 0}
  m_PrefabInstance: {fileID: 0}
  m_PrefabAsset: {fileID: 0}
  m_GameObject: {fileID: 0}
  m_Enabled: 1
  m_EditorHideFlags: 1
  m_Script: {fileID: 12006, guid: 0000000000000000e000000000000000, type: 0}
  m_Name: ProjectBrowser
  m_EditorClassIdentifier: 
  m_Children: []
  m_Position:
    serializedVersion: 2
    x: 0
    y: 513.6
    width: 1172.8
    height: 211.20001
  m_MinSize: {x: 231, y: 276}
  m_MaxSize: {x: 10001, y: 10026}
  m_ActualView: {fileID: 16}
  m_Panes:
  - {fileID: 16}
  - {fileID: 17}
  - {fileID: 18}
  - {fileID: 19}
  m_Selected: 0
  m_LastSelected: 1
--- !u!114 &10
=======
    width: 1433.6
    height: 1012.80005
  m_MinSize: {x: 51, y: 76}
  m_MaxSize: {x: 4001, y: 4026}
  m_ActualView: {fileID: 16}
  m_Panes:
  - {fileID: 16}
  - {fileID: 20}
  - {fileID: 19}
  m_Selected: 0
  m_LastSelected: 2
--- !u!114 &13
>>>>>>> 1b67c2b6
MonoBehaviour:
  m_ObjectHideFlags: 52
  m_CorrespondingSourceObject: {fileID: 0}
  m_PrefabInstance: {fileID: 0}
  m_PrefabAsset: {fileID: 0}
  m_GameObject: {fileID: 0}
  m_Enabled: 1
  m_EditorHideFlags: 1
  m_Script: {fileID: 12006, guid: 0000000000000000e000000000000000, type: 0}
  m_Name: InspectorWindow
  m_EditorClassIdentifier: 
  m_Children: []
  m_Position:
    serializedVersion: 2
<<<<<<< HEAD
    x: 1293.6
    y: 0
    width: 242.40002
    height: 724.8
  m_MinSize: {x: 276, y: 76}
  m_MaxSize: {x: 4001, y: 4026}
  m_ActualView: {fileID: 20}
  m_Panes:
  - {fileID: 20}
  m_Selected: 0
  m_LastSelected: 0
--- !u!114 &11
=======
    x: 0
    y: 0
    width: 295.19995
    height: 675.2
  m_MinSize: {x: 276, y: 76}
  m_MaxSize: {x: 4001, y: 4026}
  m_ActualView: {fileID: 22}
  m_Panes:
  - {fileID: 22}
  m_Selected: 0
  m_LastSelected: 0
--- !u!114 &14
>>>>>>> 1b67c2b6
MonoBehaviour:
  m_ObjectHideFlags: 52
  m_CorrespondingSourceObject: {fileID: 0}
  m_PrefabInstance: {fileID: 0}
  m_PrefabAsset: {fileID: 0}
  m_GameObject: {fileID: 0}
  m_Enabled: 1
  m_EditorHideFlags: 0
<<<<<<< HEAD
  m_Script: {fileID: 11500000, guid: cd0276e3a65ecfd43904ccfe7027d92d, type: 3}
=======
  m_Script: {fileID: 12015, guid: 0000000000000000e000000000000000, type: 0}
>>>>>>> 1b67c2b6
  m_Name: 
  m_EditorClassIdentifier: 
  m_MinSize: {x: 50, y: 50}
  m_MaxSize: {x: 4000, y: 4000}
  m_TitleContent:
<<<<<<< HEAD
    m_Text: PlaceDustVFX
    m_Image: {fileID: 2800000, guid: dbf0a247eda3c834b86a04d35558ba9f, type: 3}
    m_Tooltip: 
    m_TextWithWhitespace: "PlaceDustVFX\u200B"
  m_Pos:
    serializedVersion: 2
    x: 0
    y: 79
    width: 2626
    height: 890
=======
    m_Text: Game
    m_Image: {fileID: 4621777727084837110, guid: 0000000000000000d000000000000000, type: 0}
    m_Tooltip: 
    m_TextWithWhitespace: "Game\u200B"
  m_Pos:
    serializedVersion: 2
    x: 1
    y: 305.6
    width: 317.20007
    height: 363.6
>>>>>>> 1b67c2b6
  m_SerializedDataModeController:
    m_DataMode: 0
    m_PreferredDataMode: 0
    m_SupportedDataModes: 
    isAutomatic: 1
  m_ViewDataDictionary: {fileID: 0}
  m_OverlayCanvas:
    m_LastAppliedPresetName: Default
    m_SaveData: []
    m_ContainerData: []
    m_OverlaysVisible: 1
<<<<<<< HEAD
  m_DisplayedResource: {fileID: 8926484042661614527, guid: 1932d5f84838e3a428875a77313001d1, type: 2}
--- !u!114 &12
=======
  m_SerializedViewNames: []
  m_SerializedViewValues: []
  m_PlayModeViewName: GameView
  m_ShowGizmos: 0
  m_TargetDisplay: 0
  m_ClearColor: {r: 0, g: 0, b: 0, a: 0}
  m_TargetSize: {x: 396.5001, y: 223}
  m_TextureFilterMode: 0
  m_TextureHideFlags: 61
  m_RenderIMGUI: 1
  m_EnterPlayModeBehavior: 2
  m_UseMipMap: 0
  m_VSyncEnabled: 0
  m_Gizmos: 0
  m_Stats: 0
  m_SelectedSizes: 01000000000000000000000000000000000000000000000000000000000000000000000000000000
  m_ZoomArea:
    m_HRangeLocked: 0
    m_VRangeLocked: 0
    hZoomLockedByDefault: 0
    vZoomLockedByDefault: 0
    m_HBaseRangeMin: -158.60004
    m_HBaseRangeMax: 158.60004
    m_VBaseRangeMin: -89.200005
    m_VBaseRangeMax: 89.200005
    m_HAllowExceedBaseRangeMin: 1
    m_HAllowExceedBaseRangeMax: 1
    m_VAllowExceedBaseRangeMin: 1
    m_VAllowExceedBaseRangeMax: 1
    m_ScaleWithWindow: 0
    m_HSlider: 0
    m_VSlider: 0
    m_IgnoreScrollWheelUntilClicked: 0
    m_EnableMouseInput: 1
    m_EnableSliderZoomHorizontal: 0
    m_EnableSliderZoomVertical: 0
    m_UniformScale: 1
    m_UpDirection: 1
    m_DrawArea:
      serializedVersion: 2
      x: 0
      y: 21
      width: 317.20007
      height: 342.6
    m_Scale: {x: 1, y: 1}
    m_Translation: {x: 158.60004, y: 171.3}
    m_MarginLeft: 0
    m_MarginRight: 0
    m_MarginTop: 0
    m_MarginBottom: 0
    m_LastShownAreaInsideMargins:
      serializedVersion: 2
      x: -158.60004
      y: -171.3
      width: 317.20007
      height: 342.6
    m_MinimalGUI: 1
  m_defaultScale: 1
  m_LastWindowPixelSize: {x: 396.5001, y: 454.5}
  m_ClearInEditMode: 1
  m_NoCameraWarning: 1
  m_LowResolutionForAspectRatios: 00000000000000000000
  m_XRRenderMode: 0
  m_RenderTexture: {fileID: 0}
  m_showToolbar: 1
--- !u!114 &15
>>>>>>> 1b67c2b6
MonoBehaviour:
  m_ObjectHideFlags: 52
  m_CorrespondingSourceObject: {fileID: 0}
  m_PrefabInstance: {fileID: 0}
  m_PrefabAsset: {fileID: 0}
  m_GameObject: {fileID: 0}
  m_Enabled: 1
<<<<<<< HEAD
  m_EditorHideFlags: 1
  m_Script: {fileID: 12015, guid: 0000000000000000e000000000000000, type: 0}
=======
  m_EditorHideFlags: 0
  m_Script: {fileID: 12013, guid: 0000000000000000e000000000000000, type: 0}
>>>>>>> 1b67c2b6
  m_Name: 
  m_EditorClassIdentifier: 
  m_MinSize: {x: 200, y: 200}
  m_MaxSize: {x: 4000, y: 4000}
  m_TitleContent:
<<<<<<< HEAD
    m_Text: Game
    m_Image: {fileID: 4621777727084837110, guid: 0000000000000000d000000000000000, type: 0}
    m_Tooltip: 
    m_TextWithWhitespace: "Game\u200B"
  m_Pos:
    serializedVersion: 2
    x: 0
    y: 79
    width: 2626
    height: 890
=======
    m_Text: Scene
    m_Image: {fileID: 8634526014445323508, guid: 0000000000000000d000000000000000, type: 0}
    m_Tooltip: 
    m_TextWithWhitespace: "Scene\u200B"
  m_Pos:
    serializedVersion: 2
    x: 1433.6
    y: 360.80002
    width: 317.20007
    height: 363.6
  m_SerializedDataModeController:
    m_DataMode: 0
    m_PreferredDataMode: 0
    m_SupportedDataModes: 
    isAutomatic: 1
  m_ViewDataDictionary: {fileID: 0}
  m_OverlayCanvas:
    m_LastAppliedPresetName: Default
    m_SaveData:
    - dockPosition: 0
      containerId: overlay-toolbar__top
      displayed: 1
      id: Tool Settings
      index: 0
      contents: '{"m_Layout":1,"m_Collapsed":false,"m_Floating":false,"m_FloatingSnapOffset":{"x":-24.0,"y":81.60000610351563},"m_SnapOffsetDelta":{"x":0.0,"y":0.0},"m_FloatingSnapCorner":1,"m_Size":{"x":0.0,"y":0.0},"m_SizeOverridden":false}'
      floating: 0
      collapsed: 0
      snapOffset: {x: -24, y: 81.600006}
      snapOffsetDelta: {x: 0, y: 0}
      snapCorner: 1
      layout: 1
      size: {x: 0, y: 0}
      sizeOverridden: 0
    - dockPosition: 0
      containerId: overlay-toolbar__top
      displayed: 1
      id: unity-grid-and-snap-toolbar
      index: 2
      contents: '{"m_Layout":1,"m_Collapsed":false,"m_Floating":false,"m_FloatingSnapOffset":{"x":-141.0,"y":-24.0},"m_SnapOffsetDelta":{"x":0.0,"y":0.0},"m_FloatingSnapCorner":3,"m_Size":{"x":0.0,"y":0.0},"m_SizeOverridden":false}'
      floating: 0
      collapsed: 0
      snapOffset: {x: -141, y: -24}
      snapOffsetDelta: {x: 0, y: 0}
      snapCorner: 3
      layout: 1
      size: {x: 0, y: 0}
      sizeOverridden: 0
    - dockPosition: 1
      containerId: overlay-toolbar__top
      displayed: 1
      id: unity-scene-view-toolbar
      index: 0
      contents: '{"m_Layout":1,"m_Collapsed":false,"m_Floating":false,"m_FloatingSnapOffset":{"x":-293.6000061035156,"y":-105.60000610351563},"m_SnapOffsetDelta":{"x":0.0,"y":0.0},"m_FloatingSnapCorner":3,"m_Size":{"x":0.0,"y":0.0},"m_SizeOverridden":false}'
      floating: 0
      collapsed: 0
      snapOffset: {x: -293.6, y: -105.600006}
      snapOffsetDelta: {x: 0, y: 0}
      snapCorner: 3
      layout: 1
      size: {x: 0, y: 0}
      sizeOverridden: 0
    - dockPosition: 1
      containerId: overlay-toolbar__top
      displayed: 1
      id: unity-scene-view-camera-mode-toolbar
      index: 1
      contents: '{"m_Layout":1,"m_Collapsed":false,"m_Floating":false,"m_FloatingSnapOffset":{"x":24.0,"y":0.0},"m_SnapOffsetDelta":{"x":0.0,"y":0.0},"m_FloatingSnapCorner":0,"m_Size":{"x":0.0,"y":0.0},"m_SizeOverridden":false}'
      floating: 0
      collapsed: 0
      snapOffset: {x: 24, y: 0}
      snapOffsetDelta: {x: 0, y: 0}
      snapCorner: 0
      layout: 1
      size: {x: 0, y: 0}
      sizeOverridden: 0
    - dockPosition: 1
      containerId: overlay-toolbar__top
      displayed: 0
      id: unity-search-toolbar
      index: 2
      contents: '{"m_Layout":1,"m_Collapsed":false,"m_Floating":false,"m_FloatingSnapOffset":{"x":0.0,"y":0.0},"m_SnapOffsetDelta":{"x":-24.0,"y":0.0},"m_FloatingSnapCorner":1,"m_Size":{"x":0.0,"y":0.0},"m_SizeOverridden":false}'
      floating: 0
      collapsed: 0
      snapOffset: {x: 0, y: 0}
      snapOffsetDelta: {x: -24, y: 0}
      snapCorner: 1
      layout: 1
      size: {x: 0, y: 0}
      sizeOverridden: 0
    - dockPosition: 0
      containerId: overlay-container--left
      displayed: 1
      id: unity-transform-toolbar
      index: 0
      contents: '{"m_Layout":2,"m_Collapsed":false,"m_Floating":false,"m_FloatingSnapOffset":{"x":24.0,"y":25.0},"m_SnapOffsetDelta":{"x":0.0,"y":0.0},"m_FloatingSnapCorner":0,"m_Size":{"x":0.0,"y":0.0},"m_SizeOverridden":false}'
      floating: 0
      collapsed: 0
      snapOffset: {x: 24, y: 25}
      snapOffsetDelta: {x: 0, y: 0}
      snapCorner: 0
      layout: 2
      size: {x: 0, y: 0}
      sizeOverridden: 0
    - dockPosition: 0
      containerId: overlay-container--left
      displayed: 1
      id: unity-component-tools
      index: 1
      contents: 
      floating: 0
      collapsed: 0
      snapOffset: {x: 0, y: 197}
      snapOffsetDelta: {x: 0, y: 0}
      snapCorner: 0
      layout: 2
      size: {x: 0, y: 0}
      sizeOverridden: 0
    - dockPosition: 0
      containerId: Floating
      displayed: 1
      id: Orientation
      index: 0
      contents: '{"m_Layout":4,"m_Collapsed":false,"m_Floating":true,"m_FloatingSnapOffset":{"x":-112.0,"y":-79.60000610351563},"m_SnapOffsetDelta":{"x":0.0,"y":0.0},"m_FloatingSnapCorner":3,"m_Size":{"x":0.0,"y":0.0},"m_SizeOverridden":false}'
      floating: 1
      collapsed: 0
      snapOffset: {x: -112, y: -79.600006}
      snapOffsetDelta: {x: 0, y: 0}
      snapCorner: 3
      layout: 4
      size: {x: 0, y: 0}
      sizeOverridden: 0
    - dockPosition: 1
      containerId: overlay-container--right
      displayed: 0
      id: Scene View/Light Settings
      index: 0
      contents: '{"m_Layout":4,"m_Collapsed":false,"m_Floating":false,"m_FloatingSnapOffset":{"x":24.0,"y":0.0},"m_SnapOffsetDelta":{"x":0.0,"y":0.0},"m_FloatingSnapCorner":0,"m_Size":{"x":0.0,"y":0.0},"m_SizeOverridden":false}'
      floating: 0
      collapsed: 0
      snapOffset: {x: 24, y: 0}
      snapOffsetDelta: {x: 0, y: 0}
      snapCorner: 0
      layout: 4
      size: {x: 0, y: 0}
      sizeOverridden: 0
    - dockPosition: 1
      containerId: overlay-container--right
      displayed: 0
      id: Scene View/Camera
      index: 1
      contents: 
      floating: 0
      collapsed: 0
      snapOffset: {x: 0, y: 0}
      snapOffsetDelta: {x: 0, y: 0}
      snapCorner: 0
      layout: 4
      size: {x: 0, y: 0}
      sizeOverridden: 0
    - dockPosition: 1
      containerId: overlay-container--right
      displayed: 0
      id: Scene View/Cloth Constraints
      index: 1
      contents: '{"m_Layout":4,"m_Collapsed":false,"m_Floating":false,"m_FloatingSnapOffset":{"x":0.0,"y":0.0},"m_SnapOffsetDelta":{"x":24.0,"y":0.0},"m_FloatingSnapCorner":0,"m_Size":{"x":0.0,"y":0.0},"m_SizeOverridden":false}'
      floating: 0
      collapsed: 0
      snapOffset: {x: 0, y: 0}
      snapOffsetDelta: {x: 24, y: 0}
      snapCorner: 0
      layout: 4
      size: {x: 0, y: 0}
      sizeOverridden: 0
    - dockPosition: 1
      containerId: overlay-container--right
      displayed: 0
      id: Scene View/Cloth Collisions
      index: 2
      contents: '{"m_Layout":4,"m_Collapsed":false,"m_Floating":false,"m_FloatingSnapOffset":{"x":0.0,"y":0.0},"m_SnapOffsetDelta":{"x":24.0,"y":0.0},"m_FloatingSnapCorner":0,"m_Size":{"x":0.0,"y":0.0},"m_SizeOverridden":false}'
      floating: 0
      collapsed: 0
      snapOffset: {x: 0, y: 0}
      snapOffsetDelta: {x: 24, y: 0}
      snapCorner: 0
      layout: 4
      size: {x: 0, y: 0}
      sizeOverridden: 0
    - dockPosition: 1
      containerId: overlay-container--right
      displayed: 0
      id: Scene View/Navmesh Display
      index: 4
      contents: 
      floating: 0
      collapsed: 0
      snapOffset: {x: 0, y: 0}
      snapOffsetDelta: {x: 0, y: 0}
      snapCorner: 0
      layout: 4
      size: {x: 0, y: 0}
      sizeOverridden: 0
    - dockPosition: 1
      containerId: overlay-container--right
      displayed: 0
      id: Scene View/Agent Display
      index: 5
      contents: 
      floating: 0
      collapsed: 0
      snapOffset: {x: 0, y: 0}
      snapOffsetDelta: {x: 0, y: 0}
      snapCorner: 0
      layout: 4
      size: {x: 0, y: 0}
      sizeOverridden: 0
    - dockPosition: 1
      containerId: overlay-container--right
      displayed: 0
      id: Scene View/Obstacle Display
      index: 6
      contents: 
      floating: 0
      collapsed: 0
      snapOffset: {x: 0, y: 0}
      snapOffsetDelta: {x: 0, y: 0}
      snapCorner: 0
      layout: 4
      size: {x: 0, y: 0}
      sizeOverridden: 0
    - dockPosition: 1
      containerId: overlay-container--right
      displayed: 0
      id: Scene View/Occlusion Culling
      index: 3
      contents: '{"m_Layout":4,"m_Collapsed":false,"m_Floating":false,"m_FloatingSnapOffset":{"x":0.0,"y":0.0},"m_SnapOffsetDelta":{"x":24.0,"y":0.0},"m_FloatingSnapCorner":0,"m_Size":{"x":0.0,"y":0.0},"m_SizeOverridden":false}'
      floating: 0
      collapsed: 0
      snapOffset: {x: 0, y: 0}
      snapOffsetDelta: {x: 24, y: 0}
      snapCorner: 0
      layout: 4
      size: {x: 0, y: 0}
      sizeOverridden: 0
    - dockPosition: 1
      containerId: overlay-container--right
      displayed: 0
      id: Scene View/Physics Debugger
      index: 4
      contents: '{"m_Layout":4,"m_Collapsed":false,"m_Floating":false,"m_FloatingSnapOffset":{"x":0.0,"y":0.0},"m_SnapOffsetDelta":{"x":24.0,"y":0.0},"m_FloatingSnapCorner":0,"m_Size":{"x":0.0,"y":0.0},"m_SizeOverridden":false}'
      floating: 0
      collapsed: 0
      snapOffset: {x: 0, y: 0}
      snapOffsetDelta: {x: 24, y: 0}
      snapCorner: 0
      layout: 4
      size: {x: 0, y: 0}
      sizeOverridden: 0
    - dockPosition: 1
      containerId: overlay-container--right
      displayed: 0
      id: Scene View/Scene Visibility
      index: 5
      contents: '{"m_Layout":4,"m_Collapsed":false,"m_Floating":false,"m_FloatingSnapOffset":{"x":0.0,"y":0.0},"m_SnapOffsetDelta":{"x":24.0,"y":0.0},"m_FloatingSnapCorner":0,"m_Size":{"x":0.0,"y":0.0},"m_SizeOverridden":false}'
      floating: 0
      collapsed: 0
      snapOffset: {x: 0, y: 0}
      snapOffsetDelta: {x: 24, y: 0}
      snapCorner: 0
      layout: 4
      size: {x: 0, y: 0}
      sizeOverridden: 0
    - dockPosition: 1
      containerId: overlay-container--right
      displayed: 0
      id: Scene View/Particles
      index: 6
      contents: '{"m_Layout":4,"m_Collapsed":false,"m_Floating":false,"m_FloatingSnapOffset":{"x":0.0,"y":0.0},"m_SnapOffsetDelta":{"x":24.0,"y":0.0},"m_FloatingSnapCorner":0,"m_Size":{"x":0.0,"y":0.0},"m_SizeOverridden":false}'
      floating: 0
      collapsed: 0
      snapOffset: {x: 0, y: 0}
      snapOffsetDelta: {x: 24, y: 0}
      snapCorner: 0
      layout: 4
      size: {x: 0, y: 0}
      sizeOverridden: 0
    - dockPosition: 1
      containerId: overlay-container--right
      displayed: 0
      id: Scene View/Tilemap
      index: 11
      contents: 
      floating: 0
      collapsed: 0
      snapOffset: {x: 0, y: 0}
      snapOffsetDelta: {x: 0, y: 0}
      snapCorner: 0
      layout: 4
      size: {x: 0, y: 0}
      sizeOverridden: 0
    - dockPosition: 1
      containerId: overlay-container--right
      displayed: 0
      id: Scene View/Tilemap Palette Helper
      index: 12
      contents: 
      floating: 0
      collapsed: 0
      snapOffset: {x: 0, y: 0}
      snapOffsetDelta: {x: 0, y: 0}
      snapCorner: 0
      layout: 4
      size: {x: 0, y: 0}
      sizeOverridden: 0
    - dockPosition: 0
      containerId: overlay-toolbar__top
      displayed: 0
      id: Brush Attributes
      index: 3
      contents: '{"m_Layout":4,"m_Collapsed":false,"m_Floating":false,"m_FloatingSnapOffset":{"x":0.0,"y":0.0},"m_SnapOffsetDelta":{"x":24.0,"y":0.0},"m_FloatingSnapCorner":0,"m_Size":{"x":0.0,"y":0.0},"m_SizeOverridden":false}'
      floating: 0
      collapsed: 0
      snapOffset: {x: 0, y: 0}
      snapOffsetDelta: {x: 24, y: 0}
      snapCorner: 0
      layout: 4
      size: {x: 0, y: 0}
      sizeOverridden: 0
    - dockPosition: 0
      containerId: overlay-toolbar__left
      displayed: 0
      id: Terrain Tools
      index: 0
      contents: '{"m_Layout":4,"m_Collapsed":false,"m_Floating":false,"m_FloatingSnapOffset":{"x":0.0,"y":0.0},"m_SnapOffsetDelta":{"x":24.0,"y":0.0},"m_FloatingSnapCorner":0,"m_Size":{"x":0.0,"y":0.0},"m_SizeOverridden":false}'
      floating: 0
      collapsed: 0
      snapOffset: {x: 0, y: 0}
      snapOffsetDelta: {x: 24, y: 0}
      snapCorner: 0
      layout: 4
      size: {x: 0, y: 0}
      sizeOverridden: 0
    - dockPosition: 0
      containerId: overlay-toolbar__left
      displayed: 0
      id: Brush Masks
      index: 1
      contents: '{"m_Layout":4,"m_Collapsed":false,"m_Floating":false,"m_FloatingSnapOffset":{"x":0.0,"y":0.0},"m_SnapOffsetDelta":{"x":24.0,"y":0.0},"m_FloatingSnapCorner":0,"m_Size":{"x":0.0,"y":0.0},"m_SizeOverridden":false}'
      floating: 0
      collapsed: 0
      snapOffset: {x: 0, y: 0}
      snapOffsetDelta: {x: 24, y: 0}
      snapCorner: 0
      layout: 4
      size: {x: 0, y: 0}
      sizeOverridden: 0
    - dockPosition: 1
      containerId: overlay-container--left
      displayed: 0
      id: Scene View/Lighting Visualization Colors
      index: 0
      contents: '{"m_Layout":4,"m_Collapsed":false,"m_Floating":false,"m_FloatingSnapOffset":{"x":24.0,"y":0.0},"m_SnapOffsetDelta":{"x":0.0,"y":0.0},"m_FloatingSnapCorner":0,"m_Size":{"x":0.0,"y":0.0},"m_SizeOverridden":false}'
      floating: 0
      collapsed: 0
      snapOffset: {x: 24, y: 0}
      snapOffsetDelta: {x: 0, y: 0}
      snapCorner: 0
      layout: 4
      size: {x: 0, y: 0}
      sizeOverridden: 0
    - dockPosition: 1
      containerId: overlay-container--left
      displayed: 1
      id: Overlays/OverlayMenu
      index: 1
      contents: '{"m_Layout":1,"m_Collapsed":false,"m_Floating":false,"m_FloatingSnapOffset":{"x":24.0,"y":0.0},"m_SnapOffsetDelta":{"x":0.0,"y":0.0},"m_FloatingSnapCorner":0,"m_Size":{"x":0.0,"y":0.0},"m_SizeOverridden":false}'
      floating: 0
      collapsed: 0
      snapOffset: {x: 24, y: 0}
      snapOffsetDelta: {x: 0, y: 0}
      snapCorner: 0
      layout: 1
      size: {x: 0, y: 0}
      sizeOverridden: 0
    - dockPosition: 1
      containerId: overlay-container--right
      displayed: 0
      id: APV Overlay
      index: 7
      contents: '{"m_Layout":4,"m_Collapsed":false,"m_Floating":false,"m_FloatingSnapOffset":{"x":0.0,"y":0.0},"m_SnapOffsetDelta":{"x":24.0,"y":0.0},"m_FloatingSnapCorner":0,"m_Size":{"x":0.0,"y":0.0},"m_SizeOverridden":false}'
      floating: 0
      collapsed: 0
      snapOffset: {x: 0, y: 0}
      snapOffsetDelta: {x: 24, y: 0}
      snapCorner: 0
      layout: 4
      size: {x: 0, y: 0}
      sizeOverridden: 0
    - dockPosition: 0
      containerId: overlay-toolbar__top
      displayed: 1
      id: AINavigationOverlay
      index: 1
      contents: '{"m_Layout":4,"m_Collapsed":false,"m_Floating":false,"m_FloatingSnapOffset":{"x":118.39999389648438,"y":0.0},"m_SnapOffsetDelta":{"x":0.0,"y":0.0},"m_FloatingSnapCorner":0,"m_Size":{"x":0.0,"y":0.0},"m_SizeOverridden":false}'
      floating: 0
      collapsed: 1
      snapOffset: {x: 118.399994, y: 0}
      snapOffsetDelta: {x: 0, y: 0}
      snapCorner: 0
      layout: 4
      size: {x: 0, y: 0}
      sizeOverridden: 0
    - dockPosition: 1
      containerId: overlay-container--right
      displayed: 0
      id: SceneView/CamerasOverlay
      index: 8
      contents: '{"m_Layout":4,"m_Collapsed":false,"m_Floating":false,"m_FloatingSnapOffset":{"x":24.0,"y":0.0},"m_SnapOffsetDelta":{"x":0.0,"y":0.0},"m_FloatingSnapCorner":0,"m_Size":{"x":0.0,"y":0.0},"m_SizeOverridden":false}'
      floating: 0
      collapsed: 0
      snapOffset: {x: 24, y: 0}
      snapOffsetDelta: {x: 0, y: 0}
      snapCorner: 0
      layout: 4
      size: {x: 0, y: 0}
      sizeOverridden: 0
    - dockPosition: 1
      containerId: overlay-container--right
      displayed: 0
      id: Scene View/PBR Validation Settings
      index: 9
      contents: '{"m_Layout":4,"m_Collapsed":false,"m_Floating":false,"m_FloatingSnapOffset":{"x":0.0,"y":0.0},"m_SnapOffsetDelta":{"x":24.0,"y":0.0},"m_FloatingSnapCorner":0,"m_Size":{"x":0.0,"y":0.0},"m_SizeOverridden":false}'
      floating: 0
      collapsed: 0
      snapOffset: {x: 0, y: 0}
      snapOffsetDelta: {x: 24, y: 0}
      snapCorner: 0
      layout: 4
      size: {x: 0, y: 0}
      sizeOverridden: 0
    - dockPosition: 1
      containerId: overlay-container--right
      displayed: 0
      id: Scene View/TrailRenderer
      index: 10
      contents: '{"m_Layout":4,"m_Collapsed":false,"m_Floating":false,"m_FloatingSnapOffset":{"x":0.0,"y":0.0},"m_SnapOffsetDelta":{"x":24.0,"y":0.0},"m_FloatingSnapCorner":0,"m_Size":{"x":0.0,"y":0.0},"m_SizeOverridden":false}'
      floating: 0
      collapsed: 0
      snapOffset: {x: 0, y: 0}
      snapOffsetDelta: {x: 24, y: 0}
      snapCorner: 0
      layout: 4
      size: {x: 0, y: 0}
      sizeOverridden: 0
    - dockPosition: 0
      containerId: Floating
      displayed: 1
      id: Hot Reload
      index: 0
      contents: '{"m_Layout":4,"m_Collapsed":false,"m_Floating":true,"m_FloatingSnapOffset":{"x":-200.0,"y":-55.0},"m_SnapOffsetDelta":{"x":0.0,"y":0.0},"m_FloatingSnapCorner":3,"m_Size":{"x":0.0,"y":0.0},"m_SizeOverridden":false}'
      floating: 1
      collapsed: 0
      snapOffset: {x: -200, y: -55}
      snapOffsetDelta: {x: 0, y: 0}
      snapCorner: 3
      layout: 4
      size: {x: 0, y: 0}
      sizeOverridden: 0
    - dockPosition: 1
      containerId: overlay-container--right
      displayed: 0
      id: Scene View/Visual Effect Event Tester
      index: 11
      contents: '{"m_Layout":4,"m_Collapsed":false,"m_Floating":false,"m_FloatingSnapOffset":{"x":0.0,"y":0.0},"m_SnapOffsetDelta":{"x":24.0,"y":0.0},"m_FloatingSnapCorner":0,"m_Size":{"x":0.0,"y":0.0},"m_SizeOverridden":false}'
      floating: 0
      collapsed: 0
      snapOffset: {x: 0, y: 0}
      snapOffsetDelta: {x: 24, y: 0}
      snapCorner: 0
      layout: 4
      size: {x: 0, y: 0}
      sizeOverridden: 0
    - dockPosition: 1
      containerId: overlay-container--right
      displayed: 0
      id: Scene View/Visual Effect Timeline Control
      index: 13
      contents: '{"m_Layout":4,"m_Collapsed":false,"m_Floating":false,"m_FloatingSnapOffset":{"x":0.0,"y":0.0},"m_SnapOffsetDelta":{"x":24.0,"y":0.0},"m_FloatingSnapCorner":0,"m_Size":{"x":0.0,"y":0.0},"m_SizeOverridden":false}'
      floating: 0
      collapsed: 0
      snapOffset: {x: 0, y: 0}
      snapOffsetDelta: {x: 24, y: 0}
      snapCorner: 0
      layout: 4
      size: {x: 0, y: 0}
      sizeOverridden: 0
    - dockPosition: 1
      containerId: overlay-container--right
      displayed: 0
      id: Scene View/Visual Effect
      index: 15
      contents: '{"m_Layout":4,"m_Collapsed":false,"m_Floating":false,"m_FloatingSnapOffset":{"x":0.0,"y":0.0},"m_SnapOffsetDelta":{"x":24.0,"y":0.0},"m_FloatingSnapCorner":0,"m_Size":{"x":0.0,"y":0.0},"m_SizeOverridden":false}'
      floating: 0
      collapsed: 0
      snapOffset: {x: 0, y: 0}
      snapOffsetDelta: {x: 24, y: 0}
      snapCorner: 0
      layout: 4
      size: {x: 0, y: 0}
      sizeOverridden: 0
    - dockPosition: 1
      containerId: overlay-container--right
      displayed: 0
      id: Scene View/Visual Effect Model
      index: 16
      contents: '{"m_Layout":4,"m_Collapsed":false,"m_Floating":false,"m_FloatingSnapOffset":{"x":0.0,"y":0.0},"m_SnapOffsetDelta":{"x":24.0,"y":0.0},"m_FloatingSnapCorner":0,"m_Size":{"x":0.0,"y":0.0},"m_SizeOverridden":false}'
      floating: 0
      collapsed: 0
      snapOffset: {x: 0, y: 0}
      snapOffsetDelta: {x: 24, y: 0}
      snapCorner: 0
      layout: 4
      size: {x: 0, y: 0}
      sizeOverridden: 0
    - dockPosition: 1
      containerId: overlay-container--right
      displayed: 1
      id: Network Visualization
      index: 12
      contents: '{"m_Layout":4,"m_Collapsed":false,"m_Floating":false,"m_FloatingSnapOffset":{"x":24.0,"y":0.0},"m_SnapOffsetDelta":{"x":0.0,"y":0.0},"m_FloatingSnapCorner":0,"m_Size":{"x":0.0,"y":0.0},"m_SizeOverridden":false}'
      floating: 0
      collapsed: 0
      snapOffset: {x: 24, y: 0}
      snapOffsetDelta: {x: 0, y: 0}
      snapCorner: 0
      layout: 4
      size: {x: 0, y: 0}
      sizeOverridden: 0
    - dockPosition: 1
      containerId: overlay-container--right
      displayed: 0
      id: unity-spline-inspector
      index: 14
      contents: '{"m_Layout":4,"m_Collapsed":false,"m_Floating":false,"m_FloatingSnapOffset":{"x":0.0,"y":0.0},"m_SnapOffsetDelta":{"x":24.0,"y":0.0},"m_FloatingSnapCorner":0,"m_Size":{"x":0.0,"y":0.0},"m_SizeOverridden":false}'
      floating: 0
      collapsed: 0
      snapOffset: {x: 0, y: 0}
      snapOffsetDelta: {x: 24, y: 0}
      snapCorner: 0
      layout: 4
      size: {x: 0, y: 0}
      sizeOverridden: 0
    m_ContainerData:
    - containerId: overlay-toolbar__top
      scrollOffset: 0
    - containerId: overlay-toolbar__left
      scrollOffset: 0
    - containerId: overlay-container--left
      scrollOffset: 0
    - containerId: overlay-container--right
      scrollOffset: 0
    - containerId: overlay-toolbar__right
      scrollOffset: 0
    - containerId: overlay-toolbar__bottom
      scrollOffset: 0
    - containerId: Floating
      scrollOffset: 0
    m_OverlaysVisible: 1
  m_WindowGUID: d96817162a7553e4d967a4049d103d99
  m_Gizmos: 1
  m_OverrideSceneCullingMask: 6917529027641081856
  m_SceneIsLit: 1
  m_SceneLighting: 1
  m_2DMode: 0
  m_isRotationLocked: 0
  m_PlayAudio: 0
  m_AudioPlay: 0
  m_DebugDrawModesUseInteractiveLightBakingData: 0
  m_Position:
    m_Target: {x: 3.4563162, y: -8.977393, z: 0.9945861}
    speed: 2
    m_Value: {x: 3.4563162, y: -8.977393, z: 0.9945861}
  m_RenderMode: 0
  m_CameraMode:
    drawMode: 0
    name: Shaded
    section: Shading Mode
  m_ValidateTrueMetals: 0
  m_DoValidateTrueMetals: 0
  m_SceneViewState:
    m_AlwaysRefresh: 0
    showFog: 1
    showSkybox: 1
    showFlares: 1
    showImageEffects: 1
    showParticleSystems: 1
    showVisualEffectGraphs: 1
    m_FxEnabled: 1
  m_Grid:
    xGrid:
      m_Fade:
        m_Target: 0
        speed: 2
        m_Value: 0
      m_Color: {r: 0.5, g: 0.5, b: 0.5, a: 0.4}
      m_Pivot: {x: 0, y: 0, z: 0}
      m_Size: {x: 0, y: 0}
    yGrid:
      m_Fade:
        m_Target: 1
        speed: 2
        m_Value: 1
      m_Color: {r: 0.5, g: 0.5, b: 0.5, a: 0.4}
      m_Pivot: {x: 0, y: 0, z: 0}
      m_Size: {x: 1, y: 1}
    zGrid:
      m_Fade:
        m_Target: 0
        speed: 2
        m_Value: 0
      m_Color: {r: 0.5, g: 0.5, b: 0.5, a: 0.4}
      m_Pivot: {x: 0, y: 0, z: 0}
      m_Size: {x: 0, y: 0}
    m_ShowGrid: 1
    m_GridAxis: 1
    m_gridOpacity: 0.5
  m_Rotation:
    m_Target: {x: -0.4983516, y: -0.50164497, z: 0.50046635, w: -0.49954876}
    speed: 2
    m_Value: {x: 0.49835157, y: 0.50164497, z: -0.50046635, w: 0.49954873}
  m_Size:
    m_Target: 14.640229
    speed: 2
    m_Value: 14.640229
  m_Ortho:
    m_Target: 0
    speed: 2
    m_Value: 0
  m_CameraSettings:
    m_Speed: 1.1004506
    m_SpeedNormalized: 0.5500003
    m_SpeedMin: 0.001
    m_SpeedMax: 2
    m_EasingEnabled: 1
    m_EasingDuration: 0.4
    m_AccelerationEnabled: 1
    m_FieldOfViewHorizontalOrVertical: 60
    m_NearClip: 0.03
    m_FarClip: 10000
    m_DynamicClip: 1
    m_OcclusionCulling: 0
  m_LastSceneViewRotation: {x: 0, y: 0, z: 0, w: 0}
  m_LastSceneViewOrtho: 0
  m_Viewpoint:
    m_SceneView: {fileID: 15}
    m_CameraOverscanSettings:
      m_Opacity: 50
      m_Scale: 1
  m_ReplacementShader: {fileID: 0}
  m_ReplacementString: 
  m_SceneVisActive: 1
  m_LastLockedObject: {fileID: 0}
  m_LastDebugDrawMode:
    drawMode: 35
    name: 
    section: 
  m_ViewIsLockedToObject: 0
--- !u!114 &16
MonoBehaviour:
  m_ObjectHideFlags: 52
  m_CorrespondingSourceObject: {fileID: 0}
  m_PrefabInstance: {fileID: 0}
  m_PrefabAsset: {fileID: 0}
  m_GameObject: {fileID: 0}
  m_Enabled: 1
  m_EditorHideFlags: 0
  m_Script: {fileID: 12015, guid: 0000000000000000e000000000000000, type: 0}
  m_Name: 
  m_EditorClassIdentifier: 
  m_MinSize: {x: 50, y: 50}
  m_MaxSize: {x: 4000, y: 4000}
  m_TitleContent:
    m_Text: Game
    m_Image: {fileID: 4621777727084837110, guid: 0000000000000000d000000000000000, type: 0}
    m_Tooltip: 
    m_TextWithWhitespace: "Game\u200B"
  m_Pos:
    serializedVersion: 2
    x: 0
    y: 24
    width: 1432.6
    height: 986.80005
>>>>>>> 1b67c2b6
  m_SerializedDataModeController:
    m_DataMode: 0
    m_PreferredDataMode: 0
    m_SupportedDataModes: 
    isAutomatic: 1
  m_ViewDataDictionary: {fileID: 0}
  m_OverlayCanvas:
    m_LastAppliedPresetName: Default
    m_SaveData: []
    m_ContainerData: []
    m_OverlaysVisible: 1
  m_SerializedViewNames: []
  m_SerializedViewValues: []
  m_PlayModeViewName: GameView
  m_ShowGizmos: 0
  m_TargetDisplay: 0
  m_ClearColor: {r: 0, g: 0, b: 0, a: 0}
<<<<<<< HEAD
  m_TargetSize: {x: 3840, y: 2160}
=======
  m_TargetSize: {x: 2560, y: 1440}
>>>>>>> 1b67c2b6
  m_TextureFilterMode: 0
  m_TextureHideFlags: 61
  m_RenderIMGUI: 1
  m_EnterPlayModeBehavior: 0
  m_UseMipMap: 0
  m_VSyncEnabled: 0
  m_Gizmos: 0
  m_Stats: 0
<<<<<<< HEAD
  m_SelectedSizes: 06000000000000000000000000000000000000000000000000000000000000000000000000000000
=======
  m_SelectedSizes: 05000000000000000000000000000000000000000000000000000000000000000000000000000000
>>>>>>> 1b67c2b6
  m_ZoomArea:
    m_HRangeLocked: 0
    m_VRangeLocked: 0
    hZoomLockedByDefault: 0
    vZoomLockedByDefault: 0
<<<<<<< HEAD
    m_HBaseRangeMin: -1536
    m_HBaseRangeMax: 1536
    m_VBaseRangeMin: -864
    m_VBaseRangeMax: 864
=======
    m_HBaseRangeMin: -1024
    m_HBaseRangeMax: 1024
    m_VBaseRangeMin: -576
    m_VBaseRangeMax: 576
>>>>>>> 1b67c2b6
    m_HAllowExceedBaseRangeMin: 1
    m_HAllowExceedBaseRangeMax: 1
    m_VAllowExceedBaseRangeMin: 1
    m_VAllowExceedBaseRangeMax: 1
    m_ScaleWithWindow: 0
    m_HSlider: 0
    m_VSlider: 0
    m_IgnoreScrollWheelUntilClicked: 0
    m_EnableMouseInput: 1
    m_EnableSliderZoomHorizontal: 0
    m_EnableSliderZoomVertical: 0
    m_UniformScale: 1
    m_UpDirection: 1
    m_DrawArea:
      serializedVersion: 2
      x: 0
      y: 21
<<<<<<< HEAD
      width: 2626
      height: 869
    m_Scale: {x: 0.5028935, y: 0.5028935}
    m_Translation: {x: 1313, y: 434.5}
=======
      width: 1432.6
      height: 965.80005
    m_Scale: {x: 0.6995117, y: 0.6995117}
    m_Translation: {x: 716.3, y: 482.90002}
>>>>>>> 1b67c2b6
    m_MarginLeft: 0
    m_MarginRight: 0
    m_MarginTop: 0
    m_MarginBottom: 0
    m_LastShownAreaInsideMargins:
      serializedVersion: 2
<<<<<<< HEAD
      x: -2610.8906
      y: -864
      width: 5221.7812
      height: 1728
    m_MinimalGUI: 1
  m_defaultScale: 0.5028935
  m_LastWindowPixelSize: {x: 2626, y: 890}
=======
      x: -1024
      y: -690.33875
      width: 2048
      height: 1380.6775
    m_MinimalGUI: 1
  m_defaultScale: 0.6995117
  m_LastWindowPixelSize: {x: 1790.75, y: 1233.5}
>>>>>>> 1b67c2b6
  m_ClearInEditMode: 1
  m_NoCameraWarning: 1
  m_LowResolutionForAspectRatios: 00000000000000000000
  m_XRRenderMode: 0
  m_RenderTexture: {fileID: 0}
  m_showToolbar: 1
<<<<<<< HEAD
--- !u!114 &13
=======
--- !u!114 &17
MonoBehaviour:
  m_ObjectHideFlags: 52
  m_CorrespondingSourceObject: {fileID: 0}
  m_PrefabInstance: {fileID: 0}
  m_PrefabAsset: {fileID: 0}
  m_GameObject: {fileID: 0}
  m_Enabled: 1
  m_EditorHideFlags: 0
  m_Script: {fileID: 12003, guid: 0000000000000000e000000000000000, type: 0}
  m_Name: 
  m_EditorClassIdentifier: 
  m_MinSize: {x: 50, y: 50}
  m_MaxSize: {x: 4000, y: 4000}
  m_TitleContent:
    m_Text: Console
    m_Image: {fileID: -4950941429401207979, guid: 0000000000000000d000000000000000, type: 0}
    m_Tooltip: 
    m_TextWithWhitespace: "Console\u200B"
  m_Pos:
    serializedVersion: 2
    x: 1
    y: 699.2
    width: 294.19995
    height: 311.60004
  m_SerializedDataModeController:
    m_DataMode: 0
    m_PreferredDataMode: 0
    m_SupportedDataModes: 
    isAutomatic: 1
  m_ViewDataDictionary: {fileID: 0}
  m_OverlayCanvas:
    m_LastAppliedPresetName: Default
    m_SaveData: []
    m_ContainerData: []
    m_OverlaysVisible: 1
--- !u!114 &18
>>>>>>> 1b67c2b6
MonoBehaviour:
  m_ObjectHideFlags: 52
  m_CorrespondingSourceObject: {fileID: 0}
  m_PrefabInstance: {fileID: 0}
  m_PrefabAsset: {fileID: 0}
  m_GameObject: {fileID: 0}
  m_Enabled: 1
  m_EditorHideFlags: 1
  m_Script: {fileID: 12061, guid: 0000000000000000e000000000000000, type: 0}
  m_Name: 
  m_EditorClassIdentifier: 
  m_MinSize: {x: 200, y: 200}
  m_MaxSize: {x: 4000, y: 4000}
  m_TitleContent:
    m_Text: Hierarchy
    m_Image: {fileID: -3734745235275155857, guid: 0000000000000000d000000000000000, type: 0}
    m_Tooltip: 
    m_TextWithWhitespace: "Hierarchy\u200B"
  m_Pos:
    serializedVersion: 2
<<<<<<< HEAD
    x: 1173.8
    y: 24
    width: 118.79993
    height: 698.8
=======
    x: 1
    y: 24
    width: 317.20007
    height: 255.6
>>>>>>> 1b67c2b6
  m_SerializedDataModeController:
    m_DataMode: 0
    m_PreferredDataMode: 0
    m_SupportedDataModes: 
    isAutomatic: 1
  m_ViewDataDictionary: {fileID: 0}
  m_OverlayCanvas:
    m_LastAppliedPresetName: Default
    m_SaveData: []
    m_ContainerData: []
    m_OverlaysVisible: 1
  m_SceneHierarchy:
    m_TreeViewState:
      scrollPos: {x: 0, y: 0}
      m_SelectedIDs: 
      m_LastClickedID: 0
<<<<<<< HEAD
      m_ExpandedIDs: 88c4feffaecffeffbeeefeffcefbfeff5cfcfeff480fffffb632ffff2c36ffffaa39ffff5a3efffff4ffffff
=======
      m_ExpandedIDs: a8f4ffff22fbffff
>>>>>>> 1b67c2b6
      m_RenameOverlay:
        m_UserAcceptedRename: 0
        m_Name: 
        m_OriginalName: 
        m_EditFieldRect:
          serializedVersion: 2
          x: 0
          y: 0
          width: 0
          height: 0
        m_UserData: 0
        m_IsWaitingForDelay: 0
        m_IsRenaming: 0
        m_OriginalEventType: 11
        m_IsRenamingFilename: 0
        m_TrimLeadingAndTrailingWhitespace: 0
<<<<<<< HEAD
        m_ClientGUIView: {fileID: 2}
=======
        m_ClientGUIView: {fileID: 12}
>>>>>>> 1b67c2b6
      m_SearchString: 
    m_ExpandedScenes: []
    m_CurrenRootInstanceID: 0
    m_LockTracker:
      m_IsLocked: 0
    m_CurrentSortingName: TransformSorting
  m_WindowGUID: 4c969a2b90040154d917609493e03593
<<<<<<< HEAD
--- !u!114 &14
=======
--- !u!114 &19
>>>>>>> 1b67c2b6
MonoBehaviour:
  m_ObjectHideFlags: 52
  m_CorrespondingSourceObject: {fileID: 0}
  m_PrefabInstance: {fileID: 0}
  m_PrefabAsset: {fileID: 0}
  m_GameObject: {fileID: 0}
  m_Enabled: 1
  m_EditorHideFlags: 1
  m_Script: {fileID: 12013, guid: 0000000000000000e000000000000000, type: 0}
  m_Name: 
  m_EditorClassIdentifier: 
  m_MinSize: {x: 200, y: 200}
  m_MaxSize: {x: 4000, y: 4000}
  m_TitleContent:
    m_Text: Scene
    m_Image: {fileID: 8634526014445323508, guid: 0000000000000000d000000000000000, type: 0}
    m_Tooltip: 
    m_TextWithWhitespace: "Scene\u200B"
  m_Pos:
    serializedVersion: 2
    x: 0
<<<<<<< HEAD
    y: 24
    width: 1171.8
    height: 487.59998
=======
    y: 79.200005
    width: 1432.6
    height: 986.80005
>>>>>>> 1b67c2b6
  m_SerializedDataModeController:
    m_DataMode: 0
    m_PreferredDataMode: 0
    m_SupportedDataModes: 
    isAutomatic: 1
  m_ViewDataDictionary: {fileID: 0}
  m_OverlayCanvas:
    m_LastAppliedPresetName: Default
    m_SaveData:
    - dockPosition: 0
      containerId: overlay-toolbar__top
      displayed: 1
      id: Tool Settings
      index: 0
      contents: '{"m_Layout":1,"m_Collapsed":false,"m_Floating":false,"m_FloatingSnapOffset":{"x":-24.0,"y":-24.0},"m_SnapOffsetDelta":{"x":0.0,"y":0.0},"m_FloatingSnapCorner":3,"m_Size":{"x":0.0,"y":0.0},"m_SizeOverridden":false}'
      floating: 0
      collapsed: 0
      snapOffset: {x: -24, y: -24}
      snapOffsetDelta: {x: 0, y: 0}
      snapCorner: 3
      layout: 1
      size: {x: 0, y: 0}
      sizeOverridden: 0
    - dockPosition: 0
      containerId: overlay-toolbar__top
      displayed: 1
      id: unity-grid-and-snap-toolbar
      index: 1
      contents: '{"m_Layout":1,"m_Collapsed":false,"m_Floating":false,"m_FloatingSnapOffset":{"x":-141.0,"y":149.0},"m_SnapOffsetDelta":{"x":0.0,"y":0.0},"m_FloatingSnapCorner":1,"m_Size":{"x":0.0,"y":0.0},"m_SizeOverridden":false}'
      floating: 0
      collapsed: 0
      snapOffset: {x: -141, y: 149}
      snapOffsetDelta: {x: 0, y: 0}
      snapCorner: 1
      layout: 1
      size: {x: 0, y: 0}
      sizeOverridden: 0
    - dockPosition: 1
      containerId: overlay-toolbar__top
      displayed: 1
      id: unity-scene-view-toolbar
      index: 0
      contents: '{"m_Layout":1,"m_Collapsed":false,"m_Floating":false,"m_FloatingSnapOffset":{"x":24.0,"y":25.0},"m_SnapOffsetDelta":{"x":0.0,"y":0.0},"m_FloatingSnapCorner":0,"m_Size":{"x":0.0,"y":0.0},"m_SizeOverridden":false}'
      floating: 0
      collapsed: 0
      snapOffset: {x: 24, y: 25}
      snapOffsetDelta: {x: 0, y: 0}
      snapCorner: 0
      layout: 1
      size: {x: 0, y: 0}
      sizeOverridden: 0
    - dockPosition: 1
      containerId: overlay-toolbar__top
      displayed: 1
      id: unity-scene-view-camera-mode-toolbar
      index: 1
      contents: '{"m_Layout":1,"m_Collapsed":false,"m_Floating":false,"m_FloatingSnapOffset":{"x":24.0,"y":25.0},"m_SnapOffsetDelta":{"x":0.0,"y":0.0},"m_FloatingSnapCorner":0,"m_Size":{"x":0.0,"y":0.0},"m_SizeOverridden":false}'
      floating: 0
      collapsed: 0
      snapOffset: {x: 24, y: 25}
      snapOffsetDelta: {x: 0, y: 0}
      snapCorner: 0
      layout: 1
      size: {x: 0, y: 0}
      sizeOverridden: 0
    - dockPosition: 1
      containerId: overlay-toolbar__top
      displayed: 0
      id: unity-search-toolbar
      index: 2
      contents: '{"m_Layout":1,"m_Collapsed":false,"m_Floating":false,"m_FloatingSnapOffset":{"x":0.0,"y":0.0},"m_SnapOffsetDelta":{"x":-24.0,"y":0.0},"m_FloatingSnapCorner":1,"m_Size":{"x":0.0,"y":0.0},"m_SizeOverridden":false}'
      floating: 0
      collapsed: 0
      snapOffset: {x: 0, y: 0}
      snapOffsetDelta: {x: -24, y: 0}
      snapCorner: 1
      layout: 1
      size: {x: 0, y: 0}
      sizeOverridden: 0
    - dockPosition: 0
      containerId: overlay-container--left
      displayed: 1
      id: unity-transform-toolbar
      index: 0
      contents: '{"m_Layout":2,"m_Collapsed":false,"m_Floating":false,"m_FloatingSnapOffset":{"x":24.0,"y":25.0},"m_SnapOffsetDelta":{"x":0.0,"y":0.0},"m_FloatingSnapCorner":0,"m_Size":{"x":0.0,"y":0.0},"m_SizeOverridden":false}'
      floating: 0
      collapsed: 0
      snapOffset: {x: 24, y: 25}
      snapOffsetDelta: {x: 0, y: 0}
      snapCorner: 0
      layout: 2
      size: {x: 0, y: 0}
      sizeOverridden: 0
    - dockPosition: 0
      containerId: overlay-container--left
      displayed: 1
      id: unity-component-tools
      index: 1
      contents: 
      floating: 0
      collapsed: 0
      snapOffset: {x: 0, y: 197}
      snapOffsetDelta: {x: 0, y: 0}
      snapCorner: 0
      layout: 2
      size: {x: 0, y: 0}
      sizeOverridden: 0
    - dockPosition: 0
      containerId: Floating
      displayed: 1
      id: Orientation
      index: 0
      contents: '{"m_Layout":4,"m_Collapsed":false,"m_Floating":true,"m_FloatingSnapOffset":{"x":-112.0,"y":26.0},"m_SnapOffsetDelta":{"x":0.0,"y":0.0},"m_FloatingSnapCorner":1,"m_Size":{"x":0.0,"y":0.0},"m_SizeOverridden":false}'
      floating: 1
      collapsed: 0
      snapOffset: {x: -112, y: 26}
      snapOffsetDelta: {x: 0, y: 0}
      snapCorner: 1
      layout: 4
      size: {x: 0, y: 0}
      sizeOverridden: 0
    - dockPosition: 1
      containerId: overlay-container--right
      displayed: 0
      id: Scene View/Light Settings
      index: 0
      contents: '{"m_Layout":4,"m_Collapsed":false,"m_Floating":false,"m_FloatingSnapOffset":{"x":24.0,"y":0.0},"m_SnapOffsetDelta":{"x":0.0,"y":0.0},"m_FloatingSnapCorner":0,"m_Size":{"x":0.0,"y":0.0},"m_SizeOverridden":false}'
      floating: 0
      collapsed: 0
      snapOffset: {x: 24, y: 0}
      snapOffsetDelta: {x: 0, y: 0}
      snapCorner: 0
      layout: 4
      size: {x: 0, y: 0}
      sizeOverridden: 0
    - dockPosition: 1
      containerId: overlay-container--right
      displayed: 0
      id: Scene View/Camera
      index: 1
      contents: 
      floating: 0
      collapsed: 0
      snapOffset: {x: 0, y: 0}
      snapOffsetDelta: {x: 0, y: 0}
      snapCorner: 0
      layout: 4
      size: {x: 0, y: 0}
      sizeOverridden: 0
    - dockPosition: 1
      containerId: overlay-container--right
      displayed: 0
      id: Scene View/Cloth Constraints
      index: 1
      contents: '{"m_Layout":4,"m_Collapsed":false,"m_Floating":false,"m_FloatingSnapOffset":{"x":0.0,"y":0.0},"m_SnapOffsetDelta":{"x":24.0,"y":0.0},"m_FloatingSnapCorner":0,"m_Size":{"x":0.0,"y":0.0},"m_SizeOverridden":false}'
      floating: 0
      collapsed: 0
      snapOffset: {x: 0, y: 0}
      snapOffsetDelta: {x: 24, y: 0}
      snapCorner: 0
      layout: 4
      size: {x: 0, y: 0}
      sizeOverridden: 0
    - dockPosition: 1
      containerId: overlay-container--right
      displayed: 0
      id: Scene View/Cloth Collisions
      index: 2
      contents: '{"m_Layout":4,"m_Collapsed":false,"m_Floating":false,"m_FloatingSnapOffset":{"x":0.0,"y":0.0},"m_SnapOffsetDelta":{"x":24.0,"y":0.0},"m_FloatingSnapCorner":0,"m_Size":{"x":0.0,"y":0.0},"m_SizeOverridden":false}'
      floating: 0
      collapsed: 0
      snapOffset: {x: 0, y: 0}
      snapOffsetDelta: {x: 24, y: 0}
      snapCorner: 0
      layout: 4
      size: {x: 0, y: 0}
      sizeOverridden: 0
    - dockPosition: 1
      containerId: overlay-container--right
      displayed: 0
      id: Scene View/Navmesh Display
      index: 4
      contents: 
      floating: 0
      collapsed: 0
      snapOffset: {x: 0, y: 0}
      snapOffsetDelta: {x: 0, y: 0}
      snapCorner: 0
      layout: 4
      size: {x: 0, y: 0}
      sizeOverridden: 0
    - dockPosition: 1
      containerId: overlay-container--right
      displayed: 0
      id: Scene View/Agent Display
      index: 5
      contents: 
      floating: 0
      collapsed: 0
      snapOffset: {x: 0, y: 0}
      snapOffsetDelta: {x: 0, y: 0}
      snapCorner: 0
      layout: 4
      size: {x: 0, y: 0}
      sizeOverridden: 0
    - dockPosition: 1
      containerId: overlay-container--right
      displayed: 0
      id: Scene View/Obstacle Display
      index: 6
      contents: 
      floating: 0
      collapsed: 0
      snapOffset: {x: 0, y: 0}
      snapOffsetDelta: {x: 0, y: 0}
      snapCorner: 0
      layout: 4
      size: {x: 0, y: 0}
      sizeOverridden: 0
    - dockPosition: 1
      containerId: overlay-container--right
      displayed: 0
      id: Scene View/Occlusion Culling
      index: 3
      contents: '{"m_Layout":4,"m_Collapsed":false,"m_Floating":false,"m_FloatingSnapOffset":{"x":0.0,"y":0.0},"m_SnapOffsetDelta":{"x":24.0,"y":0.0},"m_FloatingSnapCorner":0,"m_Size":{"x":0.0,"y":0.0},"m_SizeOverridden":false}'
      floating: 0
      collapsed: 0
      snapOffset: {x: 0, y: 0}
      snapOffsetDelta: {x: 24, y: 0}
      snapCorner: 0
      layout: 4
      size: {x: 0, y: 0}
      sizeOverridden: 0
    - dockPosition: 1
      containerId: overlay-container--right
      displayed: 0
      id: Scene View/Physics Debugger
      index: 4
      contents: '{"m_Layout":4,"m_Collapsed":false,"m_Floating":false,"m_FloatingSnapOffset":{"x":0.0,"y":0.0},"m_SnapOffsetDelta":{"x":24.0,"y":0.0},"m_FloatingSnapCorner":0,"m_Size":{"x":0.0,"y":0.0},"m_SizeOverridden":false}'
      floating: 0
      collapsed: 0
      snapOffset: {x: 0, y: 0}
      snapOffsetDelta: {x: 24, y: 0}
      snapCorner: 0
      layout: 4
      size: {x: 0, y: 0}
      sizeOverridden: 0
    - dockPosition: 1
      containerId: overlay-container--right
      displayed: 0
      id: Scene View/Scene Visibility
      index: 5
      contents: '{"m_Layout":4,"m_Collapsed":false,"m_Floating":false,"m_FloatingSnapOffset":{"x":0.0,"y":0.0},"m_SnapOffsetDelta":{"x":24.0,"y":0.0},"m_FloatingSnapCorner":0,"m_Size":{"x":0.0,"y":0.0},"m_SizeOverridden":false}'
      floating: 0
      collapsed: 0
      snapOffset: {x: 0, y: 0}
      snapOffsetDelta: {x: 24, y: 0}
      snapCorner: 0
      layout: 4
      size: {x: 0, y: 0}
      sizeOverridden: 0
    - dockPosition: 1
      containerId: overlay-container--right
      displayed: 0
      id: Scene View/Particles
      index: 6
      contents: '{"m_Layout":4,"m_Collapsed":false,"m_Floating":false,"m_FloatingSnapOffset":{"x":0.0,"y":0.0},"m_SnapOffsetDelta":{"x":24.0,"y":0.0},"m_FloatingSnapCorner":0,"m_Size":{"x":0.0,"y":0.0},"m_SizeOverridden":false}'
      floating: 0
      collapsed: 0
      snapOffset: {x: 0, y: 0}
      snapOffsetDelta: {x: 24, y: 0}
      snapCorner: 0
      layout: 4
      size: {x: 0, y: 0}
      sizeOverridden: 0
    - dockPosition: 1
      containerId: overlay-container--right
      displayed: 0
      id: Scene View/Tilemap
      index: 11
      contents: 
      floating: 0
      collapsed: 0
      snapOffset: {x: 0, y: 0}
      snapOffsetDelta: {x: 0, y: 0}
      snapCorner: 0
      layout: 4
      size: {x: 0, y: 0}
      sizeOverridden: 0
    - dockPosition: 1
      containerId: overlay-container--right
      displayed: 0
      id: Scene View/Tilemap Palette Helper
      index: 12
      contents: 
      floating: 0
      collapsed: 0
      snapOffset: {x: 0, y: 0}
      snapOffsetDelta: {x: 0, y: 0}
      snapCorner: 0
      layout: 4
      size: {x: 0, y: 0}
      sizeOverridden: 0
    - dockPosition: 0
      containerId: overlay-toolbar__top
      displayed: 0
      id: Brush Attributes
      index: 2
      contents: '{"m_Layout":4,"m_Collapsed":false,"m_Floating":false,"m_FloatingSnapOffset":{"x":0.0,"y":0.0},"m_SnapOffsetDelta":{"x":24.0,"y":0.0},"m_FloatingSnapCorner":0,"m_Size":{"x":0.0,"y":0.0},"m_SizeOverridden":false}'
      floating: 0
      collapsed: 0
      snapOffset: {x: 0, y: 0}
      snapOffsetDelta: {x: 24, y: 0}
      snapCorner: 0
      layout: 4
      size: {x: 0, y: 0}
      sizeOverridden: 0
    - dockPosition: 0
      containerId: overlay-toolbar__left
      displayed: 0
      id: Terrain Tools
      index: 0
      contents: '{"m_Layout":4,"m_Collapsed":false,"m_Floating":false,"m_FloatingSnapOffset":{"x":0.0,"y":0.0},"m_SnapOffsetDelta":{"x":24.0,"y":0.0},"m_FloatingSnapCorner":0,"m_Size":{"x":0.0,"y":0.0},"m_SizeOverridden":false}'
      floating: 0
      collapsed: 0
      snapOffset: {x: 0, y: 0}
      snapOffsetDelta: {x: 24, y: 0}
      snapCorner: 0
      layout: 4
      size: {x: 0, y: 0}
      sizeOverridden: 0
    - dockPosition: 0
      containerId: overlay-toolbar__left
      displayed: 0
      id: Brush Masks
      index: 1
      contents: '{"m_Layout":4,"m_Collapsed":false,"m_Floating":false,"m_FloatingSnapOffset":{"x":0.0,"y":0.0},"m_SnapOffsetDelta":{"x":24.0,"y":0.0},"m_FloatingSnapCorner":0,"m_Size":{"x":0.0,"y":0.0},"m_SizeOverridden":false}'
      floating: 0
      collapsed: 0
      snapOffset: {x: 0, y: 0}
      snapOffsetDelta: {x: 24, y: 0}
      snapCorner: 0
      layout: 4
      size: {x: 0, y: 0}
      sizeOverridden: 0
    - dockPosition: 1
      containerId: overlay-container--left
      displayed: 0
      id: Scene View/Lighting Visualization Colors
      index: 0
      contents: '{"m_Layout":4,"m_Collapsed":false,"m_Floating":false,"m_FloatingSnapOffset":{"x":24.0,"y":0.0},"m_SnapOffsetDelta":{"x":0.0,"y":0.0},"m_FloatingSnapCorner":0,"m_Size":{"x":0.0,"y":0.0},"m_SizeOverridden":false}'
      floating: 0
      collapsed: 0
      snapOffset: {x: 24, y: 0}
      snapOffsetDelta: {x: 0, y: 0}
      snapCorner: 0
      layout: 4
      size: {x: 0, y: 0}
      sizeOverridden: 0
    - dockPosition: 1
      containerId: overlay-container--left
      displayed: 1
      id: Overlays/OverlayMenu
      index: 1
      contents: '{"m_Layout":1,"m_Collapsed":false,"m_Floating":false,"m_FloatingSnapOffset":{"x":24.0,"y":25.0},"m_SnapOffsetDelta":{"x":0.0,"y":0.0},"m_FloatingSnapCorner":0,"m_Size":{"x":0.0,"y":0.0},"m_SizeOverridden":false}'
      floating: 0
      collapsed: 0
      snapOffset: {x: 24, y: 25}
      snapOffsetDelta: {x: 0, y: 0}
      snapCorner: 0
      layout: 1
      size: {x: 0, y: 0}
      sizeOverridden: 0
    - dockPosition: 1
      containerId: overlay-container--right
      displayed: 0
      id: APV Overlay
      index: 7
      contents: '{"m_Layout":4,"m_Collapsed":false,"m_Floating":false,"m_FloatingSnapOffset":{"x":0.0,"y":0.0},"m_SnapOffsetDelta":{"x":24.0,"y":0.0},"m_FloatingSnapCorner":0,"m_Size":{"x":0.0,"y":0.0},"m_SizeOverridden":false}'
      floating: 0
      collapsed: 0
      snapOffset: {x: 0, y: 0}
      snapOffsetDelta: {x: 24, y: 0}
      snapCorner: 0
      layout: 4
      size: {x: 0, y: 0}
      sizeOverridden: 0
    - dockPosition: 1
      containerId: overlay-container--right
      displayed: 1
      id: AINavigationOverlay
      index: 8
      contents: '{"m_Layout":4,"m_Collapsed":false,"m_Floating":false,"m_FloatingSnapOffset":{"x":24.0,"y":25.0},"m_SnapOffsetDelta":{"x":0.0,"y":0.0},"m_FloatingSnapCorner":0,"m_Size":{"x":0.0,"y":0.0},"m_SizeOverridden":false}'
      floating: 0
      collapsed: 0
      snapOffset: {x: 24, y: 25}
      snapOffsetDelta: {x: 0, y: 0}
      snapCorner: 0
      layout: 4
      size: {x: 0, y: 0}
      sizeOverridden: 0
    - dockPosition: 1
      containerId: overlay-container--right
      displayed: 1
      id: SceneView/CamerasOverlay
      index: 9
      contents: '{"m_Layout":4,"m_Collapsed":false,"m_Floating":false,"m_FloatingSnapOffset":{"x":24.0,"y":25.0},"m_SnapOffsetDelta":{"x":0.0,"y":0.0},"m_FloatingSnapCorner":0,"m_Size":{"x":0.0,"y":0.0},"m_SizeOverridden":false}'
      floating: 0
      collapsed: 0
      snapOffset: {x: 24, y: 25}
      snapOffsetDelta: {x: 0, y: 0}
      snapCorner: 0
      layout: 4
      size: {x: 0, y: 0}
      sizeOverridden: 0
    - dockPosition: 1
      containerId: overlay-container--right
      displayed: 0
      id: Scene View/PBR Validation Settings
      index: 10
      contents: '{"m_Layout":4,"m_Collapsed":false,"m_Floating":false,"m_FloatingSnapOffset":{"x":0.0,"y":0.0},"m_SnapOffsetDelta":{"x":24.0,"y":0.0},"m_FloatingSnapCorner":0,"m_Size":{"x":0.0,"y":0.0},"m_SizeOverridden":false}'
      floating: 0
      collapsed: 0
      snapOffset: {x: 0, y: 0}
      snapOffsetDelta: {x: 24, y: 0}
      snapCorner: 0
      layout: 4
      size: {x: 0, y: 0}
      sizeOverridden: 0
    - dockPosition: 1
      containerId: overlay-container--right
      displayed: 0
      id: Scene View/TrailRenderer
      index: 12
      contents: '{"m_Layout":4,"m_Collapsed":false,"m_Floating":false,"m_FloatingSnapOffset":{"x":0.0,"y":0.0},"m_SnapOffsetDelta":{"x":24.0,"y":0.0},"m_FloatingSnapCorner":0,"m_Size":{"x":0.0,"y":0.0},"m_SizeOverridden":false}'
      floating: 0
      collapsed: 0
      snapOffset: {x: 0, y: 0}
      snapOffsetDelta: {x: 24, y: 0}
      snapCorner: 0
      layout: 4
      size: {x: 0, y: 0}
      sizeOverridden: 0
    - dockPosition: 0
      containerId: Floating
      displayed: 1
      id: Hot Reload
      index: 0
      contents: '{"m_Layout":4,"m_Collapsed":false,"m_Floating":true,"m_FloatingSnapOffset":{"x":-200.0,"y":-55.0},"m_SnapOffsetDelta":{"x":0.0,"y":0.0},"m_FloatingSnapCorner":3,"m_Size":{"x":0.0,"y":0.0},"m_SizeOverridden":false}'
      floating: 1
      collapsed: 0
      snapOffset: {x: -200, y: -55}
      snapOffsetDelta: {x: 0, y: 0}
      snapCorner: 3
      layout: 4
      size: {x: 0, y: 0}
      sizeOverridden: 0
    - dockPosition: 1
      containerId: overlay-container--right
      displayed: 0
      id: Scene View/Visual Effect Event Tester
      index: 11
      contents: '{"m_Layout":4,"m_Collapsed":false,"m_Floating":false,"m_FloatingSnapOffset":{"x":0.0,"y":0.0},"m_SnapOffsetDelta":{"x":24.0,"y":0.0},"m_FloatingSnapCorner":0,"m_Size":{"x":0.0,"y":0.0},"m_SizeOverridden":false}'
      floating: 0
      collapsed: 0
      snapOffset: {x: 0, y: 0}
      snapOffsetDelta: {x: 24, y: 0}
      snapCorner: 0
      layout: 4
      size: {x: 0, y: 0}
      sizeOverridden: 0
    - dockPosition: 1
      containerId: overlay-container--right
      displayed: 0
      id: Scene View/Visual Effect Timeline Control
      index: 13
      contents: '{"m_Layout":4,"m_Collapsed":false,"m_Floating":false,"m_FloatingSnapOffset":{"x":0.0,"y":0.0},"m_SnapOffsetDelta":{"x":24.0,"y":0.0},"m_FloatingSnapCorner":0,"m_Size":{"x":0.0,"y":0.0},"m_SizeOverridden":false}'
      floating: 0
      collapsed: 0
      snapOffset: {x: 0, y: 0}
      snapOffsetDelta: {x: 24, y: 0}
      snapCorner: 0
      layout: 4
      size: {x: 0, y: 0}
      sizeOverridden: 0
    - dockPosition: 1
      containerId: overlay-container--right
      displayed: 0
      id: Scene View/Visual Effect
      index: 14
      contents: '{"m_Layout":4,"m_Collapsed":false,"m_Floating":false,"m_FloatingSnapOffset":{"x":24.0,"y":0.0},"m_SnapOffsetDelta":{"x":0.0,"y":0.0},"m_FloatingSnapCorner":0,"m_Size":{"x":0.0,"y":0.0},"m_SizeOverridden":false}'
      floating: 0
      collapsed: 0
      snapOffset: {x: 24, y: 0}
      snapOffsetDelta: {x: 0, y: 0}
      snapCorner: 0
      layout: 4
      size: {x: 0, y: 0}
      sizeOverridden: 0
    - dockPosition: 1
      containerId: overlay-container--right
      displayed: 0
      id: Scene View/Visual Effect Model
      index: 15
      contents: '{"m_Layout":4,"m_Collapsed":false,"m_Floating":false,"m_FloatingSnapOffset":{"x":0.0,"y":0.0},"m_SnapOffsetDelta":{"x":24.0,"y":0.0},"m_FloatingSnapCorner":0,"m_Size":{"x":0.0,"y":0.0},"m_SizeOverridden":false}'
      floating: 0
      collapsed: 0
      snapOffset: {x: 0, y: 0}
      snapOffsetDelta: {x: 24, y: 0}
      snapCorner: 0
      layout: 4
      size: {x: 0, y: 0}
      sizeOverridden: 0
    - dockPosition: 1
      containerId: overlay-container--right
      displayed: 1
      id: Network Visualization
      index: 12
      contents: '{"m_Layout":4,"m_Collapsed":false,"m_Floating":false,"m_FloatingSnapOffset":{"x":24.0,"y":0.0},"m_SnapOffsetDelta":{"x":0.0,"y":0.0},"m_FloatingSnapCorner":0,"m_Size":{"x":0.0,"y":0.0},"m_SizeOverridden":false}'
      floating: 0
      collapsed: 0
      snapOffset: {x: 24, y: 0}
      snapOffsetDelta: {x: 0, y: 0}
      snapCorner: 0
      layout: 4
      size: {x: 0, y: 0}
      sizeOverridden: 0
    - dockPosition: 1
      containerId: overlay-container--right
      displayed: 0
      id: unity-spline-inspector
      index: 14
      contents: '{"m_Layout":4,"m_Collapsed":false,"m_Floating":false,"m_FloatingSnapOffset":{"x":0.0,"y":0.0},"m_SnapOffsetDelta":{"x":24.0,"y":0.0},"m_FloatingSnapCorner":0,"m_Size":{"x":0.0,"y":0.0},"m_SizeOverridden":false}'
      floating: 0
      collapsed: 0
      snapOffset: {x: 0, y: 0}
      snapOffsetDelta: {x: 24, y: 0}
      snapCorner: 0
      layout: 4
      size: {x: 0, y: 0}
      sizeOverridden: 0
    m_ContainerData:
    - containerId: overlay-toolbar__top
      scrollOffset: 0
    - containerId: overlay-toolbar__left
      scrollOffset: 0
    - containerId: overlay-container--left
      scrollOffset: 0
    - containerId: overlay-container--right
      scrollOffset: 0
    - containerId: overlay-toolbar__right
      scrollOffset: 0
    - containerId: overlay-toolbar__bottom
      scrollOffset: 0
    - containerId: Floating
      scrollOffset: 0
    m_OverlaysVisible: 1
  m_WindowGUID: cc27987af1a868c49b0894db9c0f5429
  m_Gizmos: 1
  m_OverrideSceneCullingMask: 6917529027641081856
  m_SceneIsLit: 1
  m_SceneLighting: 1
  m_2DMode: 0
  m_isRotationLocked: 0
  m_PlayAudio: 0
  m_AudioPlay: 0
  m_DebugDrawModesUseInteractiveLightBakingData: 0
  m_Position:
<<<<<<< HEAD
    m_Target: {x: 1073.4053, y: 502.03125, z: -293.9798}
    speed: 2
    m_Value: {x: -10.391176, y: -29.739532, z: -11.853719}
=======
    m_Target: {x: 7.407004, y: -20.444195, z: -1.5367199}
    speed: 2
    m_Value: {x: 7.407004, y: -20.444195, z: -1.5367199}
>>>>>>> 1b67c2b6
  m_RenderMode: 0
  m_CameraMode:
    drawMode: 0
    name: Shaded
    section: Shading Mode
  m_ValidateTrueMetals: 0
  m_DoValidateTrueMetals: 0
  m_SceneViewState:
    m_AlwaysRefresh: 0
    showFog: 1
    showSkybox: 1
    showFlares: 1
    showImageEffects: 1
    showParticleSystems: 1
    showVisualEffectGraphs: 1
    m_FxEnabled: 1
  m_Grid:
    xGrid:
      m_Fade:
        m_Target: 0
        speed: 2
        m_Value: 0
      m_Color: {r: 0.5, g: 0.5, b: 0.5, a: 0.4}
      m_Pivot: {x: 0, y: 0, z: 0}
      m_Size: {x: 0, y: 0}
    yGrid:
      m_Fade:
        m_Target: 0
        speed: 2
        m_Value: 0
      m_Color: {r: 0.5, g: 0.5, b: 0.5, a: 0.4}
      m_Pivot: {x: 0, y: 0, z: 0}
      m_Size: {x: 1, y: 1}
    zGrid:
      m_Fade:
        m_Target: 0
        speed: 2
        m_Value: 0
      m_Color: {r: 0.5, g: 0.5, b: 0.5, a: 0.4}
      m_Pivot: {x: 0, y: 0, z: 0}
      m_Size: {x: 1, y: 1}
    m_ShowGrid: 0
    m_GridAxis: 1
    m_gridOpacity: 0.5
  m_Rotation:
<<<<<<< HEAD
    m_Target: {x: 0.09287642, y: -0.0009012047, z: 0.00008469163, w: 0.995689}
    speed: 2
    m_Value: {x: -0.16281115, y: 0.8328652, z: -0.41755053, w: -0.32477653}
  m_Size:
    m_Target: 412.07166
    speed: 2
    m_Value: 26.49994
=======
    m_Target: {x: -0.31829917, y: -0.6792621, z: 0.4313873, w: -0.5012128}
    speed: 2
    m_Value: {x: 0.31829917, y: 0.67926216, z: -0.43138734, w: 0.50121284}
  m_Size:
    m_Target: 19.425564
    speed: 2
    m_Value: 19.425564
>>>>>>> 1b67c2b6
  m_Ortho:
    m_Target: 0
    speed: 2
    m_Value: 0
  m_CameraSettings:
    m_Speed: 2
    m_SpeedNormalized: 1
    m_SpeedMin: 0.001
    m_SpeedMax: 2
    m_EasingEnabled: 1
    m_EasingDuration: 0.4
    m_AccelerationEnabled: 1
    m_FieldOfViewHorizontalOrVertical: 60
    m_NearClip: 0.03
    m_FarClip: 10000
    m_DynamicClip: 1
    m_OcclusionCulling: 0
  m_LastSceneViewRotation: {x: -0.064727135, y: 0.038017884, z: -0.0023546035, w: -0.99724835}
  m_LastSceneViewOrtho: 0
  m_Viewpoint:
<<<<<<< HEAD
    m_SceneView: {fileID: 14}
=======
    m_SceneView: {fileID: 19}
>>>>>>> 1b67c2b6
    m_CameraOverscanSettings:
      m_Opacity: 50
      m_Scale: 1
  m_ReplacementShader: {fileID: 0}
  m_ReplacementString: 
  m_SceneVisActive: 1
  m_LastLockedObject: {fileID: 0}
  m_LastDebugDrawMode:
    drawMode: 35
    name: 
    section: 
  m_ViewIsLockedToObject: 0
<<<<<<< HEAD
--- !u!114 &15
=======
--- !u!114 &20
>>>>>>> 1b67c2b6
MonoBehaviour:
  m_ObjectHideFlags: 52
  m_CorrespondingSourceObject: {fileID: 0}
  m_PrefabInstance: {fileID: 0}
  m_PrefabAsset: {fileID: 0}
  m_GameObject: {fileID: 0}
  m_Enabled: 1
  m_EditorHideFlags: 0
  m_Script: {fileID: 12914, guid: 0000000000000000e000000000000000, type: 0}
  m_Name: 
  m_EditorClassIdentifier: 
  m_MinSize: {x: 50, y: 50}
  m_MaxSize: {x: 4000, y: 4000}
  m_TitleContent:
    m_Text: Animator
    m_Image: {fileID: 1711060831702674872, guid: 0000000000000000d000000000000000, type: 0}
    m_Tooltip: 
    m_TextWithWhitespace: "Animator\u200B"
  m_Pos:
    serializedVersion: 2
<<<<<<< HEAD
    x: 504
    y: 79
    width: 2121
    height: 854
=======
    x: 0
    y: 79.200005
    width: 1432.6
    height: 986.80005
>>>>>>> 1b67c2b6
  m_SerializedDataModeController:
    m_DataMode: 0
    m_PreferredDataMode: 0
    m_SupportedDataModes: 
    isAutomatic: 1
  m_ViewDataDictionary: {fileID: 0}
  m_OverlayCanvas:
    m_LastAppliedPresetName: Default
    m_SaveData: []
    m_ContainerData: []
    m_OverlaysVisible: 1
  m_ViewTransforms:
    m_KeySerializationHelper:
    - {fileID: -8367621321282325415, guid: eda1a018a0c501b4eb32b0cb16446242, type: 2}
    m_ValueSerializationHelper:
    - e00: 1
      e01: 0
      e02: 0
      e03: 0
      e10: 0
      e11: 1
      e12: 0
      e13: 0
      e20: 0
      e21: 0
      e22: 1
      e23: 0
      e30: 0
      e31: 0
      e32: 0
      e33: 1
  m_PreviewAnimator: {fileID: 0}
  m_AnimatorController: {fileID: 9100000, guid: eda1a018a0c501b4eb32b0cb16446242, type: 2}
  m_BreadCrumbs:
  - m_Target: {fileID: -8367621321282325415, guid: eda1a018a0c501b4eb32b0cb16446242, type: 2}
    m_ScrollPosition: {x: 0, y: 0}
  stateMachineGraph: {fileID: 0}
  stateMachineGraphGUI: {fileID: 0}
  blendTreeGraph: {fileID: 0}
  blendTreeGraphGUI: {fileID: 0}
  m_AutoLiveLink: 1
  m_MiniTool: 0
  m_LockTracker:
    m_IsLocked: 0
  m_CurrentEditor: 1
  m_LayerEditor:
    m_SelectedLayerIndex: 0
<<<<<<< HEAD
--- !u!114 &16
=======
--- !u!114 &21
>>>>>>> 1b67c2b6
MonoBehaviour:
  m_ObjectHideFlags: 52
  m_CorrespondingSourceObject: {fileID: 0}
  m_PrefabInstance: {fileID: 0}
  m_PrefabAsset: {fileID: 0}
  m_GameObject: {fileID: 0}
  m_Enabled: 1
  m_EditorHideFlags: 1
  m_Script: {fileID: 12014, guid: 0000000000000000e000000000000000, type: 0}
  m_Name: 
  m_EditorClassIdentifier: 
  m_MinSize: {x: 230, y: 250}
  m_MaxSize: {x: 10000, y: 10000}
  m_TitleContent:
    m_Text: Project
    m_Image: {fileID: -5179483145760003458, guid: 0000000000000000d000000000000000, type: 0}
    m_Tooltip: 
    m_TextWithWhitespace: "Project\u200B"
  m_Pos:
    serializedVersion: 2
<<<<<<< HEAD
    x: 0
    y: 537.6
    width: 1171.8
    height: 185.20001
=======
    x: 1
    y: 695.2
    width: 317.20007
    height: 315.60004
>>>>>>> 1b67c2b6
  m_SerializedDataModeController:
    m_DataMode: 0
    m_PreferredDataMode: 0
    m_SupportedDataModes: 
    isAutomatic: 1
  m_ViewDataDictionary: {fileID: 0}
  m_OverlayCanvas:
    m_LastAppliedPresetName: Default
    m_SaveData: []
    m_ContainerData: []
    m_OverlaysVisible: 1
  m_SearchFilter:
    m_NameFilter: 
    m_ClassNames: []
    m_AssetLabels: []
    m_AssetBundleNames: []
    m_ReferencingInstanceIDs: 
    m_SceneHandles: 
    m_ShowAllHits: 0
    m_SkipHidden: 0
    m_SearchArea: 1
    m_Folders:
    - Assets/Materials
    m_Globs: []
    m_ProductIds: 
    m_AnyWithAssetOrigin: 0
    m_OriginalText: 
    m_ImportLogFlags: 0
    m_FilterByTypeIntersection: 0
  m_ViewMode: 0
  m_StartGridSize: 64
  m_LastFolders:
<<<<<<< HEAD
  - Assets/Materials
  m_LastFoldersGridSize: -1
  m_LastProjectPath: C:\Users\ethan\Documents\Github\Teufelgame
  m_LockTracker:
    m_IsLocked: 0
  m_FolderTreeState:
    scrollPos: {x: 0, y: 79}
    m_SelectedIDs: 22f20000
    m_LastClickedID: 61986
    m_ExpandedIDs: 0000000040c1000042c1000044c10000
=======
  - Assets
  m_LastFoldersGridSize: -1
  m_LastProjectPath: C:\Users\nstro\Documents\GitHub\Teufelgame
  m_LockTracker:
    m_IsLocked: 0
  m_FolderTreeState:
    scrollPos: {x: 0, y: 40}
    m_SelectedIDs: 08a50000
    m_LastClickedID: 42248
    m_ExpandedIDs: 000000004ea50000
>>>>>>> 1b67c2b6
    m_RenameOverlay:
      m_UserAcceptedRename: 0
      m_Name: 
      m_OriginalName: 
      m_EditFieldRect:
        serializedVersion: 2
        x: 0
        y: 0
        width: 0
        height: 0
      m_UserData: 0
      m_IsWaitingForDelay: 0
      m_IsRenaming: 0
      m_OriginalEventType: 11
      m_IsRenamingFilename: 1
      m_TrimLeadingAndTrailingWhitespace: 0
<<<<<<< HEAD
      m_ClientGUIView: {fileID: 9}
=======
      m_ClientGUIView: {fileID: 0}
>>>>>>> 1b67c2b6
    m_SearchString: 
    m_CreateAssetUtility:
      m_EndAction: {fileID: 0}
      m_InstanceID: 0
      m_Path: 
      m_Icon: {fileID: 0}
      m_ResourceFile: 
  m_AssetTreeState:
    scrollPos: {x: 0, y: 0}
    m_SelectedIDs: 
    m_LastClickedID: 0
<<<<<<< HEAD
    m_ExpandedIDs: 0000000040c1000042c1000044c10000
=======
    m_ExpandedIDs: 000000004ea50000
>>>>>>> 1b67c2b6
    m_RenameOverlay:
      m_UserAcceptedRename: 0
      m_Name: 
      m_OriginalName: 
      m_EditFieldRect:
        serializedVersion: 2
        x: 0
        y: 0
        width: 0
        height: 0
      m_UserData: 0
      m_IsWaitingForDelay: 0
      m_IsRenaming: 0
      m_OriginalEventType: 11
      m_IsRenamingFilename: 1
      m_TrimLeadingAndTrailingWhitespace: 0
      m_ClientGUIView: {fileID: 0}
    m_SearchString: 
    m_CreateAssetUtility:
      m_EndAction: {fileID: 0}
      m_InstanceID: 0
      m_Path: 
      m_Icon: {fileID: 0}
      m_ResourceFile: 
  m_ListAreaState:
    m_SelectedInstanceIDs: 
    m_LastClickedInstanceID: 0
<<<<<<< HEAD
    m_HadKeyboardFocusLastEvent: 1
    m_ExpandedInstanceIDs: c62300009e2d0200986b020022ff010008240100e0d20000dabb0000bab9000078eb00000000000060b20000
=======
    m_HadKeyboardFocusLastEvent: 0
    m_ExpandedInstanceIDs: c62300009e2d0200986b020022ff010008240100e0d20000dabb0000bab9000078eb000000000000
>>>>>>> 1b67c2b6
    m_RenameOverlay:
      m_UserAcceptedRename: 0
      m_Name: 
      m_OriginalName: 
      m_EditFieldRect:
        serializedVersion: 2
        x: 0
        y: 0
        width: 0
        height: 0
      m_UserData: 0
      m_IsWaitingForDelay: 0
      m_IsRenaming: 0
      m_OriginalEventType: 11
      m_IsRenamingFilename: 1
      m_TrimLeadingAndTrailingWhitespace: 0
<<<<<<< HEAD
      m_ClientGUIView: {fileID: 9}
=======
      m_ClientGUIView: {fileID: 0}
>>>>>>> 1b67c2b6
    m_CreateAssetUtility:
      m_EndAction: {fileID: 0}
      m_InstanceID: 0
      m_Path: 
      m_Icon: {fileID: 0}
      m_ResourceFile: 
    m_NewAssetIndexInList: -1
    m_ScrollPosition: {x: 0, y: 0}
    m_GridSize: 64
  m_SkipHiddenPackages: 0
<<<<<<< HEAD
  m_DirectoriesAreaWidth: 208
--- !u!114 &17
MonoBehaviour:
  m_ObjectHideFlags: 52
  m_CorrespondingSourceObject: {fileID: 0}
  m_PrefabInstance: {fileID: 0}
  m_PrefabAsset: {fileID: 0}
  m_GameObject: {fileID: 0}
  m_Enabled: 1
  m_EditorHideFlags: 0
  m_Script: {fileID: 12003, guid: 0000000000000000e000000000000000, type: 0}
  m_Name: 
  m_EditorClassIdentifier: 
  m_MinSize: {x: 50, y: 50}
  m_MaxSize: {x: 4000, y: 4000}
  m_TitleContent:
    m_Text: Console
    m_Image: {fileID: -4950941429401207979, guid: 0000000000000000d000000000000000, type: 0}
    m_Tooltip: 
    m_TextWithWhitespace: "Console\u200B"
  m_Pos:
    serializedVersion: 2
    x: 0
    y: 959
    width: 1954
    height: 387
  m_SerializedDataModeController:
    m_DataMode: 0
    m_PreferredDataMode: 0
    m_SupportedDataModes: 
    isAutomatic: 1
  m_ViewDataDictionary: {fileID: 0}
  m_OverlayCanvas:
    m_LastAppliedPresetName: Default
    m_SaveData: []
    m_ContainerData: []
    m_OverlaysVisible: 1
--- !u!114 &18
MonoBehaviour:
  m_ObjectHideFlags: 52
  m_CorrespondingSourceObject: {fileID: 0}
  m_PrefabInstance: {fileID: 0}
  m_PrefabAsset: {fileID: 0}
  m_GameObject: {fileID: 0}
  m_Enabled: 1
  m_EditorHideFlags: 0
  m_Script: {fileID: 11500000, guid: 6629f1bb292b749a18b5fff7994c8b19, type: 3}
  m_Name: 
  m_EditorClassIdentifier: 
  m_MinSize: {x: 600, y: 350}
  m_MaxSize: {x: 4000, y: 4000}
  m_TitleContent:
    m_Text: Unity Version Control
    m_Image: {fileID: 0}
    m_Tooltip: 
    m_TextWithWhitespace: "Unity Version Control\u200B"
  m_Pos:
    serializedVersion: 2
    x: 0
    y: 950
    width: 1951
    height: 396
  m_SerializedDataModeController:
    m_DataMode: 0
    m_PreferredDataMode: 0
    m_SupportedDataModes: 
    isAutomatic: 1
  m_ViewDataDictionary: {fileID: 0}
  m_OverlayCanvas:
    m_LastAppliedPresetName: Default
    m_SaveData: []
    m_ContainerData: []
    m_OverlaysVisible: 1
  mForceToReOpen: 0
--- !u!114 &19
MonoBehaviour:
  m_ObjectHideFlags: 52
  m_CorrespondingSourceObject: {fileID: 0}
  m_PrefabInstance: {fileID: 0}
  m_PrefabAsset: {fileID: 0}
  m_GameObject: {fileID: 0}
  m_Enabled: 1
  m_EditorHideFlags: 0
  m_Script: {fileID: 12373, guid: 0000000000000000e000000000000000, type: 0}
  m_Name: 
  m_EditorClassIdentifier: 
  m_MinSize: {x: 50, y: 50}
  m_MaxSize: {x: 4000, y: 4000}
  m_TitleContent:
    m_Text: Audio Mixer
    m_Image: {fileID: -3283902137440876849, guid: 0000000000000000d000000000000000, type: 0}
    m_Tooltip: 
    m_TextWithWhitespace: "Audio Mixer\u200B"
  m_Pos:
    serializedVersion: 2
    x: 0
    y: 950
    width: 1951
    height: 396
  m_SerializedDataModeController:
    m_DataMode: 0
    m_PreferredDataMode: 0
    m_SupportedDataModes: 
    isAutomatic: 1
  m_ViewDataDictionary: {fileID: 0}
  m_OverlayCanvas:
    m_LastAppliedPresetName: Default
    m_SaveData: []
    m_ContainerData: []
    m_OverlaysVisible: 1
  m_MixersTreeState:
    scrollPos: {x: 0, y: 0}
    m_SelectedIDs: 
    m_LastClickedID: -149542
    m_ExpandedIDs: 12eb343c
    m_RenameOverlay:
      m_UserAcceptedRename: 0
      m_Name: 
      m_OriginalName: 
      m_EditFieldRect:
        serializedVersion: 2
        x: 0
        y: 0
        width: 0
        height: 0
      m_UserData: 0
      m_IsWaitingForDelay: 0
      m_IsRenaming: 0
      m_OriginalEventType: 11
      m_IsRenamingFilename: 0
      m_TrimLeadingAndTrailingWhitespace: 0
      m_ClientGUIView: {fileID: 9}
    m_SearchString: 
    m_CreateAssetUtility:
      m_EndAction: {fileID: 0}
      m_InstanceID: 0
      m_Path: 
      m_Icon: {fileID: 0}
      m_ResourceFile: 
  m_LayoutStripsOnTop:
    m_VerticalSplitter:
      ID: 0
      splitterInitialOffset: 0
      currentActiveSplitter: -1
      realSizes:
      - 65
      - 35
      relativeSizes:
      - 0.65
      - 0.35000002
      minSizes:
      - 85
      - 105
      maxSizes:
      - 0
      - 0
      lastTotalSize: 0
      splitSize: 6
      xOffset: 0
      m_Version: 1
      oldRealSizes: 
      oldMinSizes: 
      oldMaxSizes: 
      oldSplitSize: 0
    m_HorizontalSplitter:
      ID: 0
      splitterInitialOffset: 0
      currentActiveSplitter: -1
      realSizes:
      - 60
      - 60
      - 60
      - 60
      relativeSizes:
      - 0.25
      - 0.25
      - 0.25
      - 0.25
      minSizes:
      - 85
      - 85
      - 85
      - 85
      maxSizes:
      - 0
      - 0
      - 0
      - 0
      lastTotalSize: 0
      splitSize: 6
      xOffset: 0
      m_Version: 1
      oldRealSizes: 
      oldMinSizes: 
      oldMaxSizes: 
      oldSplitSize: 0
  m_LayoutStripsOnRight:
    m_VerticalSplitter:
      ID: 0
      splitterInitialOffset: 0
      currentActiveSplitter: -1
      realSizes:
      - 60
      - 60
      - 60
      - 60
      relativeSizes:
      - 0.25
      - 0.25
      - 0.25
      - 0.25
      minSizes:
      - 100
      - 85
      - 85
      - 85
      maxSizes:
      - 0
      - 0
      - 0
      - 0
      lastTotalSize: 0
      splitSize: 6
      xOffset: 0
      m_Version: 1
      oldRealSizes: 
      oldMinSizes: 
      oldMaxSizes: 
      oldSplitSize: 0
    m_HorizontalSplitter:
      ID: 5438
      splitterInitialOffset: 0
      currentActiveSplitter: -1
      realSizes:
      - 585
      - 1366
      relativeSizes:
      - 0.3
      - 0.7
      minSizes:
      - 160
      - 160
      maxSizes:
      - 0
      - 0
      lastTotalSize: 1951
      splitSize: 6
      xOffset: 0
      m_Version: 1
      oldRealSizes: 
      oldMinSizes: 
      oldMaxSizes: 
      oldSplitSize: 0
  m_SectionOrder: 00000000030000000100000002000000
  m_LayoutMode: 1
  m_SortGroupsAlphabetically: 0
  m_ShowReferencedBuses: 1
  m_ShowBusConnections: 0
  m_ShowBusConnectionsOfSelection: 0
--- !u!114 &20
=======
  m_DirectoriesAreaWidth: 65.599976
--- !u!114 &22
>>>>>>> 1b67c2b6
MonoBehaviour:
  m_ObjectHideFlags: 52
  m_CorrespondingSourceObject: {fileID: 0}
  m_PrefabInstance: {fileID: 0}
  m_PrefabAsset: {fileID: 0}
  m_GameObject: {fileID: 0}
  m_Enabled: 1
  m_EditorHideFlags: 1
  m_Script: {fileID: 12019, guid: 0000000000000000e000000000000000, type: 0}
  m_Name: 
  m_EditorClassIdentifier: 
  m_MinSize: {x: 275, y: 50}
  m_MaxSize: {x: 4000, y: 4000}
  m_TitleContent:
    m_Text: Inspector
    m_Image: {fileID: -440750813802333266, guid: 0000000000000000d000000000000000, type: 0}
    m_Tooltip: 
    m_TextWithWhitespace: "Inspector\u200B"
  m_Pos:
    serializedVersion: 2
<<<<<<< HEAD
    x: 1294.6
    y: 24
    width: 241.40002
    height: 698.8
=======
    x: 1
    y: 24
    width: 294.19995
    height: 649.2
>>>>>>> 1b67c2b6
  m_SerializedDataModeController:
    m_DataMode: 0
    m_PreferredDataMode: 0
    m_SupportedDataModes: 
    isAutomatic: 1
  m_ViewDataDictionary: {fileID: 0}
  m_OverlayCanvas:
    m_LastAppliedPresetName: Default
    m_SaveData: []
    m_ContainerData: []
    m_OverlaysVisible: 1
  m_ObjectsLockedBeforeSerialization: []
  m_InstanceIDsLockedBeforeSerialization: 
  m_PreviewResizer:
    m_CachedPref: 160
    m_ControlHash: -371814159
    m_PrefName: Preview_InspectorPreview
  m_LastInspectedObjectInstanceID: -1
  m_LastVerticalScrollValue: 0
  m_GlobalObjectId: 
  m_InspectorMode: 0
  m_LockTracker:
    m_IsLocked: 0
  m_PreviewWindow: {fileID: 0}<|MERGE_RESOLUTION|>--- conflicted
+++ resolved
@@ -16,19 +16,11 @@
     serializedVersion: 2
     x: 0
     y: 43.2
-<<<<<<< HEAD
-    width: 1536
-    height: 780.8
-  m_ShowMode: 4
-  m_Title: Scene
-  m_RootView: {fileID: 3}
-=======
     width: 2048
     height: 1068.8
   m_ShowMode: 4
   m_Title: Game
   m_RootView: {fileID: 8}
->>>>>>> 1b67c2b6
   m_MinSize: {x: 875, y: 300}
   m_MaxSize: {x: 10000, y: 10000}
   m_Maximized: 1
@@ -41,10 +33,6 @@
   m_GameObject: {fileID: 0}
   m_Enabled: 1
   m_EditorHideFlags: 0
-<<<<<<< HEAD
-  m_Script: {fileID: 12006, guid: 0000000000000000e000000000000000, type: 0}
-  m_Name: SceneHierarchyWindow
-=======
   m_Script: {fileID: 12006, guid: 0000000000000000e000000000000000, type: 0}
   m_Name: GameView
   m_EditorClassIdentifier: 
@@ -97,8 +85,8 @@
   m_PrefabAsset: {fileID: 0}
   m_GameObject: {fileID: 0}
   m_Enabled: 1
-  m_EditorHideFlags: 0
-  m_Script: {fileID: 12010, guid: 0000000000000000e000000000000000, type: 0}
+  m_EditorHideFlags: 1
+  m_Script: {fileID: 12008, guid: 0000000000000000e000000000000000, type: 0}
   m_Name: 
   m_EditorClassIdentifier: 
   m_Children:
@@ -126,25 +114,10 @@
   m_EditorHideFlags: 0
   m_Script: {fileID: 12006, guid: 0000000000000000e000000000000000, type: 0}
   m_Name: ProjectBrowser
->>>>>>> 1b67c2b6
   m_EditorClassIdentifier: 
   m_Children: []
   m_Position:
     serializedVersion: 2
-<<<<<<< HEAD
-    x: 1172.8
-    y: 0
-    width: 120.79993
-    height: 724.8
-  m_MinSize: {x: 202, y: 226}
-  m_MaxSize: {x: 4002, y: 4026}
-  m_ActualView: {fileID: 13}
-  m_Panes:
-  - {fileID: 13}
-  m_Selected: 0
-  m_LastSelected: 0
---- !u!114 &3
-=======
     x: 0
     y: 671.2
     width: 319.20007
@@ -210,7 +183,6 @@
   m_Selected: 0
   m_LastSelected: 0
 --- !u!114 &8
->>>>>>> 1b67c2b6
 MonoBehaviour:
   m_ObjectHideFlags: 52
   m_CorrespondingSourceObject: {fileID: 0}
@@ -223,20 +195,15 @@
   m_Name: 
   m_EditorClassIdentifier: 
   m_Children:
-  - {fileID: 4}
-  - {fileID: 6}
-  - {fileID: 5}
+  - {fileID: 9}
+  - {fileID: 11}
+  - {fileID: 10}
   m_Position:
     serializedVersion: 2
     x: 0
     y: 0
-<<<<<<< HEAD
-    width: 1536
-    height: 780.8
-=======
     width: 2048
     height: 1068.8
->>>>>>> 1b67c2b6
   m_MinSize: {x: 875, y: 300}
   m_MaxSize: {x: 10000, y: 10000}
   m_UseTopView: 1
@@ -260,11 +227,7 @@
     serializedVersion: 2
     x: 0
     y: 0
-<<<<<<< HEAD
-    width: 1536
-=======
     width: 2048
->>>>>>> 1b67c2b6
     height: 36
   m_MinSize: {x: 0, y: 0}
   m_MaxSize: {x: 0, y: 0}
@@ -285,13 +248,8 @@
   m_Position:
     serializedVersion: 2
     x: 0
-<<<<<<< HEAD
-    y: 760.8
-    width: 1536
-=======
     y: 1048.8
     width: 2048
->>>>>>> 1b67c2b6
     height: 20
   m_MinSize: {x: 0, y: 0}
   m_MaxSize: {x: 0, y: 0}
@@ -308,34 +266,19 @@
   m_Name: 
   m_EditorClassIdentifier: 
   m_Children:
-<<<<<<< HEAD
-  - {fileID: 7}
-  - {fileID: 2}
-  - {fileID: 10}
-=======
   - {fileID: 12}
   - {fileID: 6}
   - {fileID: 4}
->>>>>>> 1b67c2b6
   m_Position:
     serializedVersion: 2
     x: 0
     y: 36
-<<<<<<< HEAD
-    width: 1536
-    height: 724.8
-  m_MinSize: {x: 300, y: 100}
-  m_MaxSize: {x: 24288, y: 16192}
-  vertical: 0
-  controlID: 67
-=======
     width: 2048
     height: 1012.80005
   m_MinSize: {x: 300, y: 150}
   m_MaxSize: {x: 24288, y: 24288}
   vertical: 0
   controlID: 18
->>>>>>> 1b67c2b6
   draggingID: 0
 --- !u!114 &7
 MonoBehaviour:
@@ -346,89 +289,14 @@
   m_GameObject: {fileID: 0}
   m_Enabled: 1
   m_EditorHideFlags: 1
-<<<<<<< HEAD
-  m_Script: {fileID: 12010, guid: 0000000000000000e000000000000000, type: 0}
-  m_Name: 
-  m_EditorClassIdentifier: 
-  m_Children:
-  - {fileID: 8}
-  - {fileID: 9}
-  m_Position:
-    serializedVersion: 2
-    x: 0
-    y: 0
-    width: 1172.8
-    height: 724.8
-  m_MinSize: {x: 100, y: 100}
-  m_MaxSize: {x: 8096, y: 16192}
-  vertical: 1
-  controlID: 68
-  draggingID: 0
---- !u!114 &8
-MonoBehaviour:
-  m_ObjectHideFlags: 52
-  m_CorrespondingSourceObject: {fileID: 0}
-  m_PrefabInstance: {fileID: 0}
-  m_PrefabAsset: {fileID: 0}
-  m_GameObject: {fileID: 0}
-  m_Enabled: 1
-  m_EditorHideFlags: 1
-  m_Script: {fileID: 12006, guid: 0000000000000000e000000000000000, type: 0}
-  m_Name: SceneView
-=======
   m_Script: {fileID: 12006, guid: 0000000000000000e000000000000000, type: 0}
   m_Name: GameView
->>>>>>> 1b67c2b6
   m_EditorClassIdentifier: 
   m_Children: []
   m_Position:
     serializedVersion: 2
     x: 0
     y: 0
-<<<<<<< HEAD
-    width: 1172.8
-    height: 513.6
-  m_MinSize: {x: 201, y: 226}
-  m_MaxSize: {x: 4001, y: 4026}
-  m_ActualView: {fileID: 14}
-  m_Panes:
-  - {fileID: 14}
-  - {fileID: 12}
-  - {fileID: 11}
-  - {fileID: 15}
-  m_Selected: 0
-  m_LastSelected: 1
---- !u!114 &9
-MonoBehaviour:
-  m_ObjectHideFlags: 52
-  m_CorrespondingSourceObject: {fileID: 0}
-  m_PrefabInstance: {fileID: 0}
-  m_PrefabAsset: {fileID: 0}
-  m_GameObject: {fileID: 0}
-  m_Enabled: 1
-  m_EditorHideFlags: 1
-  m_Script: {fileID: 12006, guid: 0000000000000000e000000000000000, type: 0}
-  m_Name: ProjectBrowser
-  m_EditorClassIdentifier: 
-  m_Children: []
-  m_Position:
-    serializedVersion: 2
-    x: 0
-    y: 513.6
-    width: 1172.8
-    height: 211.20001
-  m_MinSize: {x: 231, y: 276}
-  m_MaxSize: {x: 10001, y: 10026}
-  m_ActualView: {fileID: 16}
-  m_Panes:
-  - {fileID: 16}
-  - {fileID: 17}
-  - {fileID: 18}
-  - {fileID: 19}
-  m_Selected: 0
-  m_LastSelected: 1
---- !u!114 &10
-=======
     width: 1433.6
     height: 1012.80005
   m_MinSize: {x: 51, y: 76}
@@ -441,7 +309,6 @@
   m_Selected: 0
   m_LastSelected: 2
 --- !u!114 &13
->>>>>>> 1b67c2b6
 MonoBehaviour:
   m_ObjectHideFlags: 52
   m_CorrespondingSourceObject: {fileID: 0}
@@ -456,20 +323,6 @@
   m_Children: []
   m_Position:
     serializedVersion: 2
-<<<<<<< HEAD
-    x: 1293.6
-    y: 0
-    width: 242.40002
-    height: 724.8
-  m_MinSize: {x: 276, y: 76}
-  m_MaxSize: {x: 4001, y: 4026}
-  m_ActualView: {fileID: 20}
-  m_Panes:
-  - {fileID: 20}
-  m_Selected: 0
-  m_LastSelected: 0
---- !u!114 &11
-=======
     x: 0
     y: 0
     width: 295.19995
@@ -482,7 +335,6 @@
   m_Selected: 0
   m_LastSelected: 0
 --- !u!114 &14
->>>>>>> 1b67c2b6
 MonoBehaviour:
   m_ObjectHideFlags: 52
   m_CorrespondingSourceObject: {fileID: 0}
@@ -491,28 +343,12 @@
   m_GameObject: {fileID: 0}
   m_Enabled: 1
   m_EditorHideFlags: 0
-<<<<<<< HEAD
-  m_Script: {fileID: 11500000, guid: cd0276e3a65ecfd43904ccfe7027d92d, type: 3}
-=======
   m_Script: {fileID: 12015, guid: 0000000000000000e000000000000000, type: 0}
->>>>>>> 1b67c2b6
   m_Name: 
   m_EditorClassIdentifier: 
   m_MinSize: {x: 50, y: 50}
   m_MaxSize: {x: 4000, y: 4000}
   m_TitleContent:
-<<<<<<< HEAD
-    m_Text: PlaceDustVFX
-    m_Image: {fileID: 2800000, guid: dbf0a247eda3c834b86a04d35558ba9f, type: 3}
-    m_Tooltip: 
-    m_TextWithWhitespace: "PlaceDustVFX\u200B"
-  m_Pos:
-    serializedVersion: 2
-    x: 0
-    y: 79
-    width: 2626
-    height: 890
-=======
     m_Text: Game
     m_Image: {fileID: 4621777727084837110, guid: 0000000000000000d000000000000000, type: 0}
     m_Tooltip: 
@@ -523,7 +359,6 @@
     y: 305.6
     width: 317.20007
     height: 363.6
->>>>>>> 1b67c2b6
   m_SerializedDataModeController:
     m_DataMode: 0
     m_PreferredDataMode: 0
@@ -535,10 +370,6 @@
     m_SaveData: []
     m_ContainerData: []
     m_OverlaysVisible: 1
-<<<<<<< HEAD
-  m_DisplayedResource: {fileID: 8926484042661614527, guid: 1932d5f84838e3a428875a77313001d1, type: 2}
---- !u!114 &12
-=======
   m_SerializedViewNames: []
   m_SerializedViewValues: []
   m_PlayModeViewName: GameView
@@ -605,7 +436,6 @@
   m_RenderTexture: {fileID: 0}
   m_showToolbar: 1
 --- !u!114 &15
->>>>>>> 1b67c2b6
 MonoBehaviour:
   m_ObjectHideFlags: 52
   m_CorrespondingSourceObject: {fileID: 0}
@@ -613,30 +443,13 @@
   m_PrefabAsset: {fileID: 0}
   m_GameObject: {fileID: 0}
   m_Enabled: 1
-<<<<<<< HEAD
-  m_EditorHideFlags: 1
-  m_Script: {fileID: 12015, guid: 0000000000000000e000000000000000, type: 0}
-=======
   m_EditorHideFlags: 0
   m_Script: {fileID: 12013, guid: 0000000000000000e000000000000000, type: 0}
->>>>>>> 1b67c2b6
   m_Name: 
   m_EditorClassIdentifier: 
-  m_MinSize: {x: 200, y: 200}
+  m_MinSize: {x: 50, y: 50}
   m_MaxSize: {x: 4000, y: 4000}
   m_TitleContent:
-<<<<<<< HEAD
-    m_Text: Game
-    m_Image: {fileID: 4621777727084837110, guid: 0000000000000000d000000000000000, type: 0}
-    m_Tooltip: 
-    m_TextWithWhitespace: "Game\u200B"
-  m_Pos:
-    serializedVersion: 2
-    x: 0
-    y: 79
-    width: 2626
-    height: 890
-=======
     m_Text: Scene
     m_Image: {fileID: 8634526014445323508, guid: 0000000000000000d000000000000000, type: 0}
     m_Tooltip: 
@@ -1328,7 +1141,6 @@
     y: 24
     width: 1432.6
     height: 986.80005
->>>>>>> 1b67c2b6
   m_SerializedDataModeController:
     m_DataMode: 0
     m_PreferredDataMode: 0
@@ -1346,11 +1158,7 @@
   m_ShowGizmos: 0
   m_TargetDisplay: 0
   m_ClearColor: {r: 0, g: 0, b: 0, a: 0}
-<<<<<<< HEAD
-  m_TargetSize: {x: 3840, y: 2160}
-=======
   m_TargetSize: {x: 2560, y: 1440}
->>>>>>> 1b67c2b6
   m_TextureFilterMode: 0
   m_TextureHideFlags: 61
   m_RenderIMGUI: 1
@@ -1359,27 +1167,16 @@
   m_VSyncEnabled: 0
   m_Gizmos: 0
   m_Stats: 0
-<<<<<<< HEAD
-  m_SelectedSizes: 06000000000000000000000000000000000000000000000000000000000000000000000000000000
-=======
   m_SelectedSizes: 05000000000000000000000000000000000000000000000000000000000000000000000000000000
->>>>>>> 1b67c2b6
   m_ZoomArea:
     m_HRangeLocked: 0
     m_VRangeLocked: 0
     hZoomLockedByDefault: 0
     vZoomLockedByDefault: 0
-<<<<<<< HEAD
-    m_HBaseRangeMin: -1536
-    m_HBaseRangeMax: 1536
-    m_VBaseRangeMin: -864
-    m_VBaseRangeMax: 864
-=======
     m_HBaseRangeMin: -1024
     m_HBaseRangeMax: 1024
     m_VBaseRangeMin: -576
     m_VBaseRangeMax: 576
->>>>>>> 1b67c2b6
     m_HAllowExceedBaseRangeMin: 1
     m_HAllowExceedBaseRangeMax: 1
     m_VAllowExceedBaseRangeMin: 1
@@ -1397,32 +1194,16 @@
       serializedVersion: 2
       x: 0
       y: 21
-<<<<<<< HEAD
-      width: 2626
-      height: 869
-    m_Scale: {x: 0.5028935, y: 0.5028935}
-    m_Translation: {x: 1313, y: 434.5}
-=======
       width: 1432.6
       height: 965.80005
     m_Scale: {x: 0.6995117, y: 0.6995117}
     m_Translation: {x: 716.3, y: 482.90002}
->>>>>>> 1b67c2b6
     m_MarginLeft: 0
     m_MarginRight: 0
     m_MarginTop: 0
     m_MarginBottom: 0
     m_LastShownAreaInsideMargins:
       serializedVersion: 2
-<<<<<<< HEAD
-      x: -2610.8906
-      y: -864
-      width: 5221.7812
-      height: 1728
-    m_MinimalGUI: 1
-  m_defaultScale: 0.5028935
-  m_LastWindowPixelSize: {x: 2626, y: 890}
-=======
       x: -1024
       y: -690.33875
       width: 2048
@@ -1430,16 +1211,12 @@
     m_MinimalGUI: 1
   m_defaultScale: 0.6995117
   m_LastWindowPixelSize: {x: 1790.75, y: 1233.5}
->>>>>>> 1b67c2b6
   m_ClearInEditMode: 1
   m_NoCameraWarning: 1
   m_LowResolutionForAspectRatios: 00000000000000000000
   m_XRRenderMode: 0
   m_RenderTexture: {fileID: 0}
   m_showToolbar: 1
-<<<<<<< HEAD
---- !u!114 &13
-=======
 --- !u!114 &17
 MonoBehaviour:
   m_ObjectHideFlags: 52
@@ -1477,7 +1254,6 @@
     m_ContainerData: []
     m_OverlaysVisible: 1
 --- !u!114 &18
->>>>>>> 1b67c2b6
 MonoBehaviour:
   m_ObjectHideFlags: 52
   m_CorrespondingSourceObject: {fileID: 0}
@@ -1498,17 +1274,10 @@
     m_TextWithWhitespace: "Hierarchy\u200B"
   m_Pos:
     serializedVersion: 2
-<<<<<<< HEAD
-    x: 1173.8
-    y: 24
-    width: 118.79993
-    height: 698.8
-=======
     x: 1
     y: 24
     width: 317.20007
     height: 255.6
->>>>>>> 1b67c2b6
   m_SerializedDataModeController:
     m_DataMode: 0
     m_PreferredDataMode: 0
@@ -1525,11 +1294,7 @@
       scrollPos: {x: 0, y: 0}
       m_SelectedIDs: 
       m_LastClickedID: 0
-<<<<<<< HEAD
-      m_ExpandedIDs: 88c4feffaecffeffbeeefeffcefbfeff5cfcfeff480fffffb632ffff2c36ffffaa39ffff5a3efffff4ffffff
-=======
       m_ExpandedIDs: a8f4ffff22fbffff
->>>>>>> 1b67c2b6
       m_RenameOverlay:
         m_UserAcceptedRename: 0
         m_Name: 
@@ -1546,11 +1311,7 @@
         m_OriginalEventType: 11
         m_IsRenamingFilename: 0
         m_TrimLeadingAndTrailingWhitespace: 0
-<<<<<<< HEAD
-        m_ClientGUIView: {fileID: 2}
-=======
         m_ClientGUIView: {fileID: 12}
->>>>>>> 1b67c2b6
       m_SearchString: 
     m_ExpandedScenes: []
     m_CurrenRootInstanceID: 0
@@ -1558,11 +1319,7 @@
       m_IsLocked: 0
     m_CurrentSortingName: TransformSorting
   m_WindowGUID: 4c969a2b90040154d917609493e03593
-<<<<<<< HEAD
---- !u!114 &14
-=======
 --- !u!114 &19
->>>>>>> 1b67c2b6
 MonoBehaviour:
   m_ObjectHideFlags: 52
   m_CorrespondingSourceObject: {fileID: 0}
@@ -1584,15 +1341,9 @@
   m_Pos:
     serializedVersion: 2
     x: 0
-<<<<<<< HEAD
-    y: 24
-    width: 1171.8
-    height: 487.59998
-=======
     y: 79.200005
     width: 1432.6
     height: 986.80005
->>>>>>> 1b67c2b6
   m_SerializedDataModeController:
     m_DataMode: 0
     m_PreferredDataMode: 0
@@ -2161,15 +1912,9 @@
   m_AudioPlay: 0
   m_DebugDrawModesUseInteractiveLightBakingData: 0
   m_Position:
-<<<<<<< HEAD
-    m_Target: {x: 1073.4053, y: 502.03125, z: -293.9798}
-    speed: 2
-    m_Value: {x: -10.391176, y: -29.739532, z: -11.853719}
-=======
     m_Target: {x: 7.407004, y: -20.444195, z: -1.5367199}
     speed: 2
     m_Value: {x: 7.407004, y: -20.444195, z: -1.5367199}
->>>>>>> 1b67c2b6
   m_RenderMode: 0
   m_CameraMode:
     drawMode: 0
@@ -2215,15 +1960,6 @@
     m_GridAxis: 1
     m_gridOpacity: 0.5
   m_Rotation:
-<<<<<<< HEAD
-    m_Target: {x: 0.09287642, y: -0.0009012047, z: 0.00008469163, w: 0.995689}
-    speed: 2
-    m_Value: {x: -0.16281115, y: 0.8328652, z: -0.41755053, w: -0.32477653}
-  m_Size:
-    m_Target: 412.07166
-    speed: 2
-    m_Value: 26.49994
-=======
     m_Target: {x: -0.31829917, y: -0.6792621, z: 0.4313873, w: -0.5012128}
     speed: 2
     m_Value: {x: 0.31829917, y: 0.67926216, z: -0.43138734, w: 0.50121284}
@@ -2231,7 +1967,6 @@
     m_Target: 19.425564
     speed: 2
     m_Value: 19.425564
->>>>>>> 1b67c2b6
   m_Ortho:
     m_Target: 0
     speed: 2
@@ -2252,11 +1987,7 @@
   m_LastSceneViewRotation: {x: -0.064727135, y: 0.038017884, z: -0.0023546035, w: -0.99724835}
   m_LastSceneViewOrtho: 0
   m_Viewpoint:
-<<<<<<< HEAD
-    m_SceneView: {fileID: 14}
-=======
     m_SceneView: {fileID: 19}
->>>>>>> 1b67c2b6
     m_CameraOverscanSettings:
       m_Opacity: 50
       m_Scale: 1
@@ -2269,11 +2000,7 @@
     name: 
     section: 
   m_ViewIsLockedToObject: 0
-<<<<<<< HEAD
---- !u!114 &15
-=======
 --- !u!114 &20
->>>>>>> 1b67c2b6
 MonoBehaviour:
   m_ObjectHideFlags: 52
   m_CorrespondingSourceObject: {fileID: 0}
@@ -2294,17 +2021,10 @@
     m_TextWithWhitespace: "Animator\u200B"
   m_Pos:
     serializedVersion: 2
-<<<<<<< HEAD
-    x: 504
-    y: 79
-    width: 2121
-    height: 854
-=======
     x: 0
     y: 79.200005
     width: 1432.6
     height: 986.80005
->>>>>>> 1b67c2b6
   m_SerializedDataModeController:
     m_DataMode: 0
     m_PreferredDataMode: 0
@@ -2352,11 +2072,7 @@
   m_CurrentEditor: 1
   m_LayerEditor:
     m_SelectedLayerIndex: 0
-<<<<<<< HEAD
---- !u!114 &16
-=======
 --- !u!114 &21
->>>>>>> 1b67c2b6
 MonoBehaviour:
   m_ObjectHideFlags: 52
   m_CorrespondingSourceObject: {fileID: 0}
@@ -2377,17 +2093,10 @@
     m_TextWithWhitespace: "Project\u200B"
   m_Pos:
     serializedVersion: 2
-<<<<<<< HEAD
-    x: 0
-    y: 537.6
-    width: 1171.8
-    height: 185.20001
-=======
     x: 1
     y: 695.2
     width: 317.20007
     height: 315.60004
->>>>>>> 1b67c2b6
   m_SerializedDataModeController:
     m_DataMode: 0
     m_PreferredDataMode: 0
@@ -2420,18 +2129,6 @@
   m_ViewMode: 0
   m_StartGridSize: 64
   m_LastFolders:
-<<<<<<< HEAD
-  - Assets/Materials
-  m_LastFoldersGridSize: -1
-  m_LastProjectPath: C:\Users\ethan\Documents\Github\Teufelgame
-  m_LockTracker:
-    m_IsLocked: 0
-  m_FolderTreeState:
-    scrollPos: {x: 0, y: 79}
-    m_SelectedIDs: 22f20000
-    m_LastClickedID: 61986
-    m_ExpandedIDs: 0000000040c1000042c1000044c10000
-=======
   - Assets
   m_LastFoldersGridSize: -1
   m_LastProjectPath: C:\Users\nstro\Documents\GitHub\Teufelgame
@@ -2442,7 +2139,6 @@
     m_SelectedIDs: 08a50000
     m_LastClickedID: 42248
     m_ExpandedIDs: 000000004ea50000
->>>>>>> 1b67c2b6
     m_RenameOverlay:
       m_UserAcceptedRename: 0
       m_Name: 
@@ -2459,11 +2155,7 @@
       m_OriginalEventType: 11
       m_IsRenamingFilename: 1
       m_TrimLeadingAndTrailingWhitespace: 0
-<<<<<<< HEAD
-      m_ClientGUIView: {fileID: 9}
-=======
       m_ClientGUIView: {fileID: 0}
->>>>>>> 1b67c2b6
     m_SearchString: 
     m_CreateAssetUtility:
       m_EndAction: {fileID: 0}
@@ -2475,11 +2167,7 @@
     scrollPos: {x: 0, y: 0}
     m_SelectedIDs: 
     m_LastClickedID: 0
-<<<<<<< HEAD
-    m_ExpandedIDs: 0000000040c1000042c1000044c10000
-=======
     m_ExpandedIDs: 000000004ea50000
->>>>>>> 1b67c2b6
     m_RenameOverlay:
       m_UserAcceptedRename: 0
       m_Name: 
@@ -2507,13 +2195,8 @@
   m_ListAreaState:
     m_SelectedInstanceIDs: 
     m_LastClickedInstanceID: 0
-<<<<<<< HEAD
-    m_HadKeyboardFocusLastEvent: 1
-    m_ExpandedInstanceIDs: c62300009e2d0200986b020022ff010008240100e0d20000dabb0000bab9000078eb00000000000060b20000
-=======
     m_HadKeyboardFocusLastEvent: 0
     m_ExpandedInstanceIDs: c62300009e2d0200986b020022ff010008240100e0d20000dabb0000bab9000078eb000000000000
->>>>>>> 1b67c2b6
     m_RenameOverlay:
       m_UserAcceptedRename: 0
       m_Name: 
@@ -2530,11 +2213,7 @@
       m_OriginalEventType: 11
       m_IsRenamingFilename: 1
       m_TrimLeadingAndTrailingWhitespace: 0
-<<<<<<< HEAD
-      m_ClientGUIView: {fileID: 9}
-=======
       m_ClientGUIView: {fileID: 0}
->>>>>>> 1b67c2b6
     m_CreateAssetUtility:
       m_EndAction: {fileID: 0}
       m_InstanceID: 0
@@ -2545,9 +2224,8 @@
     m_ScrollPosition: {x: 0, y: 0}
     m_GridSize: 64
   m_SkipHiddenPackages: 0
-<<<<<<< HEAD
-  m_DirectoriesAreaWidth: 208
---- !u!114 &17
+  m_DirectoriesAreaWidth: 65.599976
+--- !u!114 &22
 MonoBehaviour:
   m_ObjectHideFlags: 52
   m_CorrespondingSourceObject: {fileID: 0}
@@ -2806,10 +2484,6 @@
   m_ShowBusConnections: 0
   m_ShowBusConnectionsOfSelection: 0
 --- !u!114 &20
-=======
-  m_DirectoriesAreaWidth: 65.599976
---- !u!114 &22
->>>>>>> 1b67c2b6
 MonoBehaviour:
   m_ObjectHideFlags: 52
   m_CorrespondingSourceObject: {fileID: 0}
@@ -2830,17 +2504,10 @@
     m_TextWithWhitespace: "Inspector\u200B"
   m_Pos:
     serializedVersion: 2
-<<<<<<< HEAD
-    x: 1294.6
-    y: 24
-    width: 241.40002
-    height: 698.8
-=======
     x: 1
     y: 24
     width: 294.19995
     height: 649.2
->>>>>>> 1b67c2b6
   m_SerializedDataModeController:
     m_DataMode: 0
     m_PreferredDataMode: 0
