%YAML 1.1
%TAG !u! tag:unity3d.com,2011:
--- !u!114 &1
MonoBehaviour:
  m_ObjectHideFlags: 52
  m_CorrespondingSourceObject: {fileID: 0}
  m_PrefabInstance: {fileID: 0}
  m_PrefabAsset: {fileID: 0}
  m_GameObject: {fileID: 0}
  m_Enabled: 1
  m_EditorHideFlags: 0
  m_Script: {fileID: 12004, guid: 0000000000000000e000000000000000, type: 0}
  m_Name: 
  m_EditorClassIdentifier: 
  m_PixelRect:
    serializedVersion: 2
    x: 0
    y: 43.2
    width: 1536
    height: 780.8
  m_ShowMode: 4
  m_Title: Game
  m_RootView: {fileID: 2}
  m_MinSize: {x: 875, y: 300}
  m_MaxSize: {x: 10000, y: 10000}
  m_Maximized: 1
--- !u!114 &2
MonoBehaviour:
  m_ObjectHideFlags: 52
  m_CorrespondingSourceObject: {fileID: 0}
  m_PrefabInstance: {fileID: 0}
  m_PrefabAsset: {fileID: 0}
  m_GameObject: {fileID: 0}
  m_Enabled: 1
<<<<<<< HEAD
=======
  m_EditorHideFlags: 0
  m_Script: {fileID: 12004, guid: 0000000000000000e000000000000000, type: 0}
  m_Name: 
  m_EditorClassIdentifier: 
  m_PixelRect:
    serializedVersion: 2
    x: 528.8
    y: 60
    width: 1000
    height: 578.4
  m_ShowMode: 0
  m_Title: Frame Debugger
  m_RootView: {fileID: 5}
  m_MinSize: {x: 1000, y: 526}
  m_MaxSize: {x: 4000, y: 4026}
  m_Maximized: 0
--- !u!114 &3
MonoBehaviour:
  m_ObjectHideFlags: 52
  m_CorrespondingSourceObject: {fileID: 0}
  m_PrefabInstance: {fileID: 0}
  m_PrefabAsset: {fileID: 0}
  m_GameObject: {fileID: 0}
  m_Enabled: 1
  m_EditorHideFlags: 0
  m_Script: {fileID: 12004, guid: 0000000000000000e000000000000000, type: 0}
  m_Name: 
  m_EditorClassIdentifier: 
  m_PixelRect:
    serializedVersion: 2
    x: 0
    y: 23.2
    width: 1536
    height: 800.8
  m_ShowMode: 0
  m_Title: Game
  m_RootView: {fileID: 7}
  m_MinSize: {x: 200, y: 226}
  m_MaxSize: {x: 4000, y: 4026}
  m_Maximized: 1
--- !u!114 &4
MonoBehaviour:
  m_ObjectHideFlags: 52
  m_CorrespondingSourceObject: {fileID: 0}
  m_PrefabInstance: {fileID: 0}
  m_PrefabAsset: {fileID: 0}
  m_GameObject: {fileID: 0}
  m_Enabled: 1
  m_EditorHideFlags: 0
  m_Script: {fileID: 12006, guid: 0000000000000000e000000000000000, type: 0}
  m_Name: FrameDebuggerWindow
  m_EditorClassIdentifier: 
  m_Children: []
  m_Position:
    serializedVersion: 2
    x: 0
    y: 0
    width: 1000
    height: 578.4
  m_MinSize: {x: 1000, y: 526}
  m_MaxSize: {x: 4000, y: 4026}
  m_ActualView: {fileID: 20}
  m_Panes:
  - {fileID: 20}
  m_Selected: 0
  m_LastSelected: 0
--- !u!114 &5
MonoBehaviour:
  m_ObjectHideFlags: 52
  m_CorrespondingSourceObject: {fileID: 0}
  m_PrefabInstance: {fileID: 0}
  m_PrefabAsset: {fileID: 0}
  m_GameObject: {fileID: 0}
  m_Enabled: 1
  m_EditorHideFlags: 0
  m_Script: {fileID: 12010, guid: 0000000000000000e000000000000000, type: 0}
  m_Name: 
  m_EditorClassIdentifier: 
  m_Children:
  - {fileID: 4}
  m_Position:
    serializedVersion: 2
    x: 0
    y: 0
    width: 1000
    height: 578.4
  m_MinSize: {x: 1000, y: 526}
  m_MaxSize: {x: 4000, y: 4026}
  vertical: 0
  controlID: 115
  draggingID: 0
--- !u!114 &6
MonoBehaviour:
  m_ObjectHideFlags: 52
  m_CorrespondingSourceObject: {fileID: 0}
  m_PrefabInstance: {fileID: 0}
  m_PrefabAsset: {fileID: 0}
  m_GameObject: {fileID: 0}
  m_Enabled: 1
  m_EditorHideFlags: 0
  m_Script: {fileID: 12006, guid: 0000000000000000e000000000000000, type: 0}
  m_Name: GameView
  m_EditorClassIdentifier: 
  m_Children: []
  m_Position:
    serializedVersion: 2
    x: 0
    y: 0
    width: 1536
    height: 800.8
  m_MinSize: {x: 200, y: 226}
  m_MaxSize: {x: 4000, y: 4026}
  m_ActualView: {fileID: 22}
  m_Panes:
  - {fileID: 22}
  m_Selected: 0
  m_LastSelected: 0
--- !u!114 &7
MonoBehaviour:
  m_ObjectHideFlags: 52
  m_CorrespondingSourceObject: {fileID: 0}
  m_PrefabInstance: {fileID: 0}
  m_PrefabAsset: {fileID: 0}
  m_GameObject: {fileID: 0}
  m_Enabled: 1
  m_EditorHideFlags: 0
  m_Script: {fileID: 12010, guid: 0000000000000000e000000000000000, type: 0}
  m_Name: 
  m_EditorClassIdentifier: 
  m_Children:
  - {fileID: 6}
  m_Position:
    serializedVersion: 2
    x: 0
    y: 0
    width: 1536
    height: 800.8
  m_MinSize: {x: 200, y: 226}
  m_MaxSize: {x: 4000, y: 4026}
  vertical: 0
  controlID: 16
  draggingID: 0
--- !u!114 &8
MonoBehaviour:
  m_ObjectHideFlags: 52
  m_CorrespondingSourceObject: {fileID: 0}
  m_PrefabInstance: {fileID: 0}
  m_PrefabAsset: {fileID: 0}
  m_GameObject: {fileID: 0}
  m_Enabled: 1
>>>>>>> 74fdd9be
  m_EditorHideFlags: 1
  m_Script: {fileID: 12008, guid: 0000000000000000e000000000000000, type: 0}
  m_Name: 
  m_EditorClassIdentifier: 
  m_Children:
  - {fileID: 3}
  - {fileID: 5}
  - {fileID: 4}
  m_Position:
    serializedVersion: 2
    x: 0
    y: 0
    width: 1536
    height: 780.8
  m_MinSize: {x: 875, y: 300}
  m_MaxSize: {x: 10000, y: 10000}
  m_UseTopView: 1
  m_TopViewHeight: 36
  m_UseBottomView: 1
  m_BottomViewHeight: 20
--- !u!114 &3
MonoBehaviour:
  m_ObjectHideFlags: 52
  m_CorrespondingSourceObject: {fileID: 0}
  m_PrefabInstance: {fileID: 0}
  m_PrefabAsset: {fileID: 0}
  m_GameObject: {fileID: 0}
  m_Enabled: 1
  m_EditorHideFlags: 1
  m_Script: {fileID: 12011, guid: 0000000000000000e000000000000000, type: 0}
  m_Name: 
  m_EditorClassIdentifier: 
  m_Children: []
  m_Position:
    serializedVersion: 2
    x: 0
    y: 0
    width: 1536
    height: 36
  m_MinSize: {x: 0, y: 0}
  m_MaxSize: {x: 0, y: 0}
  m_LastLoadedLayoutName: 
--- !u!114 &4
MonoBehaviour:
  m_ObjectHideFlags: 52
  m_CorrespondingSourceObject: {fileID: 0}
  m_PrefabInstance: {fileID: 0}
  m_PrefabAsset: {fileID: 0}
  m_GameObject: {fileID: 0}
  m_Enabled: 1
  m_EditorHideFlags: 1
  m_Script: {fileID: 12042, guid: 0000000000000000e000000000000000, type: 0}
  m_Name: 
  m_EditorClassIdentifier: 
  m_Children: []
  m_Position:
    serializedVersion: 2
    x: 0
    y: 760.8
    width: 1536
    height: 20
  m_MinSize: {x: 0, y: 0}
  m_MaxSize: {x: 0, y: 0}
--- !u!114 &5
MonoBehaviour:
  m_ObjectHideFlags: 52
  m_CorrespondingSourceObject: {fileID: 0}
  m_PrefabInstance: {fileID: 0}
  m_PrefabAsset: {fileID: 0}
  m_GameObject: {fileID: 0}
  m_Enabled: 1
  m_EditorHideFlags: 1
  m_Script: {fileID: 12010, guid: 0000000000000000e000000000000000, type: 0}
  m_Name: 
  m_EditorClassIdentifier: 
  m_Children:
  - {fileID: 6}
  - {fileID: 11}
  m_Position:
    serializedVersion: 2
    x: 0
    y: 36
    width: 1536
    height: 724.8
  m_MinSize: {x: 300, y: 100}
  m_MaxSize: {x: 24288, y: 16192}
  vertical: 0
  controlID: 148
  draggingID: 0
--- !u!114 &6
MonoBehaviour:
  m_ObjectHideFlags: 52
  m_CorrespondingSourceObject: {fileID: 0}
  m_PrefabInstance: {fileID: 0}
  m_PrefabAsset: {fileID: 0}
  m_GameObject: {fileID: 0}
  m_Enabled: 1
  m_EditorHideFlags: 1
  m_Script: {fileID: 12010, guid: 0000000000000000e000000000000000, type: 0}
  m_Name: 
  m_EditorClassIdentifier: 
  m_Children:
  - {fileID: 7}
  - {fileID: 10}
  m_Position:
    serializedVersion: 2
    x: 0
    y: 0
<<<<<<< HEAD
    width: 1206.4
=======
    width: 1171.2
>>>>>>> 74fdd9be
    height: 724.8
  m_MinSize: {x: 200, y: 100}
  m_MaxSize: {x: 16192, y: 16192}
  vertical: 1
  controlID: 68
  draggingID: 0
--- !u!114 &7
MonoBehaviour:
  m_ObjectHideFlags: 52
  m_CorrespondingSourceObject: {fileID: 0}
  m_PrefabInstance: {fileID: 0}
  m_PrefabAsset: {fileID: 0}
  m_GameObject: {fileID: 0}
  m_Enabled: 1
  m_EditorHideFlags: 1
  m_Script: {fileID: 12010, guid: 0000000000000000e000000000000000, type: 0}
  m_Name: 
  m_EditorClassIdentifier: 
  m_Children:
  - {fileID: 8}
  - {fileID: 9}
  m_Position:
    serializedVersion: 2
    x: 0
    y: 0
<<<<<<< HEAD
    width: 1206.4
    height: 432.8
=======
    width: 1171.2
    height: 488.8
>>>>>>> 74fdd9be
  m_MinSize: {x: 200, y: 50}
  m_MaxSize: {x: 16192, y: 8096}
  vertical: 0
  controlID: 69
  draggingID: 0
--- !u!114 &8
MonoBehaviour:
  m_ObjectHideFlags: 52
  m_CorrespondingSourceObject: {fileID: 0}
  m_PrefabInstance: {fileID: 0}
  m_PrefabAsset: {fileID: 0}
  m_GameObject: {fileID: 0}
  m_Enabled: 1
  m_EditorHideFlags: 1
  m_Script: {fileID: 12006, guid: 0000000000000000e000000000000000, type: 0}
  m_Name: SceneHierarchyWindow
  m_EditorClassIdentifier: 
  m_Children: []
  m_Position:
    serializedVersion: 2
    x: 0
    y: 0
<<<<<<< HEAD
    width: 232
    height: 432.8
=======
    width: 285.6
    height: 488.8
>>>>>>> 74fdd9be
  m_MinSize: {x: 201, y: 226}
  m_MaxSize: {x: 4001, y: 4026}
  m_ActualView: {fileID: 13}
  m_Panes:
  - {fileID: 13}
  m_Selected: 0
  m_LastSelected: 0
--- !u!114 &9
MonoBehaviour:
  m_ObjectHideFlags: 52
  m_CorrespondingSourceObject: {fileID: 0}
  m_PrefabInstance: {fileID: 0}
  m_PrefabAsset: {fileID: 0}
  m_GameObject: {fileID: 0}
  m_Enabled: 1
  m_EditorHideFlags: 1
  m_Script: {fileID: 12006, guid: 0000000000000000e000000000000000, type: 0}
  m_Name: GameView
  m_EditorClassIdentifier: 
  m_Children: []
  m_Position:
    serializedVersion: 2
<<<<<<< HEAD
    x: 232
    y: 0
    width: 974.4
    height: 432.8
=======
    x: 285.6
    y: 0
    width: 885.6
    height: 488.8
>>>>>>> 74fdd9be
  m_MinSize: {x: 202, y: 226}
  m_MaxSize: {x: 4002, y: 4026}
  m_ActualView: {fileID: 12}
  m_Panes:
  - {fileID: 14}
  - {fileID: 15}
  - {fileID: 12}
  m_Selected: 2
  m_LastSelected: 0
--- !u!114 &10
MonoBehaviour:
  m_ObjectHideFlags: 52
  m_CorrespondingSourceObject: {fileID: 0}
  m_PrefabInstance: {fileID: 0}
  m_PrefabAsset: {fileID: 0}
  m_GameObject: {fileID: 0}
  m_Enabled: 1
  m_EditorHideFlags: 1
  m_Script: {fileID: 12006, guid: 0000000000000000e000000000000000, type: 0}
  m_Name: ConsoleWindow
  m_EditorClassIdentifier: 
  m_Children: []
  m_Position:
    serializedVersion: 2
    x: 0
<<<<<<< HEAD
    y: 432.8
    width: 1206.4
    height: 292
  m_MinSize: {x: 231, y: 276}
  m_MaxSize: {x: 10001, y: 10026}
  m_ActualView: {fileID: 16}
=======
    y: 488.8
    width: 1171.2
    height: 236
  m_MinSize: {x: 51, y: 76}
  m_MaxSize: {x: 4001, y: 4026}
  m_ActualView: {fileID: 18}
>>>>>>> 74fdd9be
  m_Panes:
  - {fileID: 16}
  - {fileID: 17}
  - {fileID: 18}
  - {fileID: 19}
  m_Selected: 0
  m_LastSelected: 1
--- !u!114 &11
MonoBehaviour:
  m_ObjectHideFlags: 52
  m_CorrespondingSourceObject: {fileID: 0}
  m_PrefabInstance: {fileID: 0}
  m_PrefabAsset: {fileID: 0}
  m_GameObject: {fileID: 0}
  m_Enabled: 1
  m_EditorHideFlags: 1
  m_Script: {fileID: 12006, guid: 0000000000000000e000000000000000, type: 0}
  m_Name: 
  m_EditorClassIdentifier: 
  m_Children: []
  m_Position:
    serializedVersion: 2
<<<<<<< HEAD
    x: 1206.4
    y: 0
    width: 329.59998
=======
    x: 1171.2
    y: 0
    width: 364.80005
>>>>>>> 74fdd9be
    height: 724.8
  m_MinSize: {x: 276, y: 76}
  m_MaxSize: {x: 4001, y: 4026}
  m_ActualView: {fileID: 20}
  m_Panes:
  - {fileID: 20}
  m_Selected: 0
  m_LastSelected: 0
--- !u!114 &12
MonoBehaviour:
  m_ObjectHideFlags: 52
  m_CorrespondingSourceObject: {fileID: 0}
  m_PrefabInstance: {fileID: 0}
  m_PrefabAsset: {fileID: 0}
  m_GameObject: {fileID: 0}
  m_Enabled: 1
  m_EditorHideFlags: 1
  m_Script: {fileID: 12015, guid: 0000000000000000e000000000000000, type: 0}
  m_Name: 
  m_EditorClassIdentifier: 
  m_MinSize: {x: 200, y: 200}
  m_MaxSize: {x: 4000, y: 4000}
  m_TitleContent:
<<<<<<< HEAD
    m_Text: Game
    m_Image: {fileID: 4621777727084837110, guid: 0000000000000000d000000000000000, type: 0}
=======
    m_Text: Console
    m_Image: {fileID: -4950941429401207979, guid: 0000000000000000d000000000000000, type: 0}
>>>>>>> 74fdd9be
    m_Tooltip: 
    m_TextWithWhitespace: "Game\u200B"
  m_Pos:
    serializedVersion: 2
<<<<<<< HEAD
    x: 233
    y: 24
    width: 972.4
    height: 406.8
=======
    x: 0
    y: 512.8
    width: 1170.2
    height: 210
>>>>>>> 74fdd9be
  m_SerializedDataModeController:
    m_DataMode: 0
    m_PreferredDataMode: 0
    m_SupportedDataModes: 
    isAutomatic: 1
  m_ViewDataDictionary: {fileID: 0}
  m_OverlayCanvas:
    m_LastAppliedPresetName: Default
    m_SaveData: []
    m_ContainerData: []
    m_OverlaysVisible: 1
  m_SerializedViewNames: []
  m_SerializedViewValues: []
  m_PlayModeViewName: GameView
  m_ShowGizmos: 0
  m_TargetDisplay: 0
  m_ClearColor: {r: 0, g: 0, b: 0, a: 0}
  m_TargetSize: {x: 1920, y: 1080}
  m_TextureFilterMode: 0
  m_TextureHideFlags: 61
  m_RenderIMGUI: 1
  m_EnterPlayModeBehavior: 2
  m_UseMipMap: 0
  m_VSyncEnabled: 0
  m_Gizmos: 0
  m_Stats: 0
  m_SelectedSizes: 03000000000000000000000000000000000000000000000000000000000000000000000000000000
  m_ZoomArea:
    m_HRangeLocked: 0
    m_VRangeLocked: 0
    hZoomLockedByDefault: 0
    vZoomLockedByDefault: 0
    m_HBaseRangeMin: -768
    m_HBaseRangeMax: 768
    m_VBaseRangeMin: -432
    m_VBaseRangeMax: 432
    m_HAllowExceedBaseRangeMin: 1
    m_HAllowExceedBaseRangeMax: 1
    m_VAllowExceedBaseRangeMin: 1
    m_VAllowExceedBaseRangeMax: 1
    m_ScaleWithWindow: 0
    m_HSlider: 1
    m_VSlider: 1
    m_IgnoreScrollWheelUntilClicked: 0
    m_EnableMouseInput: 1
    m_EnableSliderZoomHorizontal: 0
    m_EnableSliderZoomVertical: 0
    m_UniformScale: 1
    m_UpDirection: 1
    m_DrawArea:
      serializedVersion: 2
      x: 0
      y: 21
      width: 972.4
      height: 385.8
    m_Scale: {x: 0.6814213, y: 0.6814213}
    m_Translation: {x: 449.0685, y: 294.374}
    m_MarginLeft: 0
    m_MarginRight: 0
    m_MarginTop: 0
    m_MarginBottom: 0
    m_LastShownAreaInsideMargins:
      serializedVersion: 2
      x: -659.01746
      y: -432
      width: 1427.0175
      height: 566.16956
    m_MinimalGUI: 1
  m_defaultScale: 0.44652775
  m_LastWindowPixelSize: {x: 972.4, y: 406.8}
  m_ClearInEditMode: 1
  m_NoCameraWarning: 1
  m_LowResolutionForAspectRatios: 01000000000000000000
  m_XRRenderMode: 0
  m_RenderTexture: {fileID: 0}
  m_showToolbar: 1
--- !u!114 &13
MonoBehaviour:
  m_ObjectHideFlags: 52
  m_CorrespondingSourceObject: {fileID: 0}
  m_PrefabInstance: {fileID: 0}
  m_PrefabAsset: {fileID: 0}
  m_GameObject: {fileID: 0}
  m_Enabled: 1
  m_EditorHideFlags: 1
  m_Script: {fileID: 12061, guid: 0000000000000000e000000000000000, type: 0}
  m_Name: 
  m_EditorClassIdentifier: 
  m_MinSize: {x: 200, y: 200}
  m_MaxSize: {x: 4000, y: 4000}
  m_TitleContent:
<<<<<<< HEAD
    m_Text: Hierarchy
    m_Image: {fileID: -3734745235275155857, guid: 0000000000000000d000000000000000, type: 0}
=======
    m_Text: Audio Mixer
    m_Image: {fileID: -3283902137440876849, guid: 0000000000000000d000000000000000, type: 0}
>>>>>>> 74fdd9be
    m_Tooltip: 
    m_TextWithWhitespace: "Hierarchy\u200B"
  m_Pos:
    serializedVersion: 2
    x: 0
<<<<<<< HEAD
    y: 24
    width: 231
    height: 406.8
=======
    y: 950
    width: 1951
    height: 396
  m_SerializedDataModeController:
    m_DataMode: 0
    m_PreferredDataMode: 0
    m_SupportedDataModes: 
    isAutomatic: 1
  m_ViewDataDictionary: {fileID: 0}
  m_OverlayCanvas:
    m_LastAppliedPresetName: Default
    m_SaveData: []
    m_ContainerData: []
    m_OverlaysVisible: 1
  m_MixersTreeState:
    scrollPos: {x: 0, y: 0}
    m_SelectedIDs: 
    m_LastClickedID: -149542
    m_ExpandedIDs: 12eb343c
    m_RenameOverlay:
      m_UserAcceptedRename: 0
      m_Name: 
      m_OriginalName: 
      m_EditFieldRect:
        serializedVersion: 2
        x: 0
        y: 0
        width: 0
        height: 0
      m_UserData: 0
      m_IsWaitingForDelay: 0
      m_IsRenaming: 0
      m_OriginalEventType: 11
      m_IsRenamingFilename: 0
      m_TrimLeadingAndTrailingWhitespace: 0
      m_ClientGUIView: {fileID: 16}
    m_SearchString: 
    m_CreateAssetUtility:
      m_EndAction: {fileID: 0}
      m_InstanceID: 0
      m_Path: 
      m_Icon: {fileID: 0}
      m_ResourceFile: 
  m_LayoutStripsOnTop:
    m_VerticalSplitter:
      ID: 0
      splitterInitialOffset: 0
      currentActiveSplitter: -1
      realSizes:
      - 65
      - 35
      relativeSizes:
      - 0.65
      - 0.35000002
      minSizes:
      - 85
      - 105
      maxSizes:
      - 0
      - 0
      lastTotalSize: 0
      splitSize: 6
      xOffset: 0
      m_Version: 1
      oldRealSizes: 
      oldMinSizes: 
      oldMaxSizes: 
      oldSplitSize: 0
    m_HorizontalSplitter:
      ID: 0
      splitterInitialOffset: 0
      currentActiveSplitter: -1
      realSizes:
      - 60
      - 60
      - 60
      - 60
      relativeSizes:
      - 0.25
      - 0.25
      - 0.25
      - 0.25
      minSizes:
      - 85
      - 85
      - 85
      - 85
      maxSizes:
      - 0
      - 0
      - 0
      - 0
      lastTotalSize: 0
      splitSize: 6
      xOffset: 0
      m_Version: 1
      oldRealSizes: 
      oldMinSizes: 
      oldMaxSizes: 
      oldSplitSize: 0
  m_LayoutStripsOnRight:
    m_VerticalSplitter:
      ID: 0
      splitterInitialOffset: 0
      currentActiveSplitter: -1
      realSizes:
      - 60
      - 60
      - 60
      - 60
      relativeSizes:
      - 0.25
      - 0.25
      - 0.25
      - 0.25
      minSizes:
      - 100
      - 85
      - 85
      - 85
      maxSizes:
      - 0
      - 0
      - 0
      - 0
      lastTotalSize: 0
      splitSize: 6
      xOffset: 0
      m_Version: 1
      oldRealSizes: 
      oldMinSizes: 
      oldMaxSizes: 
      oldSplitSize: 0
    m_HorizontalSplitter:
      ID: 5438
      splitterInitialOffset: 0
      currentActiveSplitter: -1
      realSizes:
      - 585
      - 1366
      relativeSizes:
      - 0.3
      - 0.7
      minSizes:
      - 160
      - 160
      maxSizes:
      - 0
      - 0
      lastTotalSize: 1951
      splitSize: 6
      xOffset: 0
      m_Version: 1
      oldRealSizes: 
      oldMinSizes: 
      oldMaxSizes: 
      oldSplitSize: 0
  m_SectionOrder: 00000000030000000100000002000000
  m_LayoutMode: 1
  m_SortGroupsAlphabetically: 0
  m_ShowReferencedBuses: 1
  m_ShowBusConnections: 0
  m_ShowBusConnectionsOfSelection: 0
--- !u!114 &20
MonoBehaviour:
  m_ObjectHideFlags: 52
  m_CorrespondingSourceObject: {fileID: 0}
  m_PrefabInstance: {fileID: 0}
  m_PrefabAsset: {fileID: 0}
  m_GameObject: {fileID: 0}
  m_Enabled: 1
  m_EditorHideFlags: 0
  m_Script: {fileID: 13202, guid: 0000000000000000e000000000000000, type: 0}
  m_Name: 
  m_EditorClassIdentifier: 
  m_MinSize: {x: 1000, y: 500}
  m_MaxSize: {x: 4000, y: 4000}
  m_TitleContent:
    m_Text: Frame Debugger
    m_Image: {fileID: 0}
    m_Tooltip: 
    m_TextWithWhitespace: "Frame Debugger\u200B"
  m_Pos:
    serializedVersion: 2
    x: 0
    y: 26
    width: 1000
    height: 552.4
  m_SerializedDataModeController:
    m_DataMode: 0
    m_PreferredDataMode: 0
    m_SupportedDataModes: 
    isAutomatic: 1
  m_ViewDataDictionary: {fileID: 0}
  m_OverlayCanvas:
    m_LastAppliedPresetName: Default
    m_SaveData: []
    m_ContainerData: []
    m_OverlaysVisible: 1
  m_TreeWidth: 337.92
  m_TreeViewState:
    scrollPos: {x: 0, y: 0}
    m_SelectedIDs: 
    m_LastClickedID: 0
    m_ExpandedIDs: 
    m_RenameOverlay:
      m_UserAcceptedRename: 0
      m_Name: 
      m_OriginalName: 
      m_EditFieldRect:
        serializedVersion: 2
        x: 0
        y: 0
        width: 0
        height: 0
      m_UserData: 0
      m_IsWaitingForDelay: 0
      m_IsRenaming: 0
      m_OriginalEventType: 11
      m_IsRenamingFilename: 0
      m_TrimLeadingAndTrailingWhitespace: 0
      m_ClientGUIView: {fileID: 0}
    m_SearchString: 
--- !u!114 &21
MonoBehaviour:
  m_ObjectHideFlags: 52
  m_CorrespondingSourceObject: {fileID: 0}
  m_PrefabInstance: {fileID: 0}
  m_PrefabAsset: {fileID: 0}
  m_GameObject: {fileID: 0}
  m_Enabled: 1
  m_EditorHideFlags: 0
  m_Script: {fileID: 11500000, guid: 6629f1bb292b749a18b5fff7994c8b19, type: 3}
  m_Name: 
  m_EditorClassIdentifier: 
  m_MinSize: {x: 600, y: 350}
  m_MaxSize: {x: 4000, y: 4000}
  m_TitleContent:
    m_Text: Unity Version Control
    m_Image: {fileID: 0}
    m_Tooltip: 
    m_TextWithWhitespace: "Unity Version Control\u200B"
  m_Pos:
    serializedVersion: 2
    x: 0
    y: 950
    width: 1951
    height: 396
  m_SerializedDataModeController:
    m_DataMode: 0
    m_PreferredDataMode: 0
    m_SupportedDataModes: 
    isAutomatic: 1
  m_ViewDataDictionary: {fileID: 0}
  m_OverlayCanvas:
    m_LastAppliedPresetName: Default
    m_SaveData: []
    m_ContainerData: []
    m_OverlaysVisible: 1
  mForceToReOpen: 0
--- !u!114 &22
MonoBehaviour:
  m_ObjectHideFlags: 52
  m_CorrespondingSourceObject: {fileID: 0}
  m_PrefabInstance: {fileID: 0}
  m_PrefabAsset: {fileID: 0}
  m_GameObject: {fileID: 0}
  m_Enabled: 1
  m_EditorHideFlags: 1
  m_Script: {fileID: 12015, guid: 0000000000000000e000000000000000, type: 0}
  m_Name: 
  m_EditorClassIdentifier: 
  m_MinSize: {x: 200, y: 200}
  m_MaxSize: {x: 4000, y: 4000}
  m_TitleContent:
    m_Text: Game
    m_Image: {fileID: 4621777727084837110, guid: 0000000000000000d000000000000000, type: 0}
    m_Tooltip: 
    m_TextWithWhitespace: "Game\u200B"
  m_Pos:
    serializedVersion: 2
    x: 0
    y: 26
    width: 1536
    height: 774.8
  m_SerializedDataModeController:
    m_DataMode: 0
    m_PreferredDataMode: 0
    m_SupportedDataModes: 
    isAutomatic: 1
  m_ViewDataDictionary: {fileID: 0}
  m_OverlayCanvas:
    m_LastAppliedPresetName: Default
    m_SaveData: []
    m_ContainerData: []
    m_OverlaysVisible: 1
  m_SerializedViewNames: []
  m_SerializedViewValues: []
  m_PlayModeViewName: GameView
  m_ShowGizmos: 0
  m_TargetDisplay: 0
  m_ClearColor: {r: 0, g: 0, b: 0, a: 0}
  m_TargetSize: {x: 1536, y: 753.8}
  m_TextureFilterMode: 0
  m_TextureHideFlags: 61
  m_RenderIMGUI: 1
  m_EnterPlayModeBehavior: 2
  m_UseMipMap: 0
  m_VSyncEnabled: 0
  m_Gizmos: 0
  m_Stats: 0
  m_SelectedSizes: 00000000000000000000000000000000000000000000000000000000000000000000000000000000
  m_ZoomArea:
    m_HRangeLocked: 0
    m_VRangeLocked: 0
    hZoomLockedByDefault: 0
    vZoomLockedByDefault: 0
    m_HBaseRangeMin: -614.4
    m_HBaseRangeMax: 614.4
    m_VBaseRangeMin: -301.52
    m_VBaseRangeMax: 301.52
    m_HAllowExceedBaseRangeMin: 1
    m_HAllowExceedBaseRangeMax: 1
    m_VAllowExceedBaseRangeMin: 1
    m_VAllowExceedBaseRangeMax: 1
    m_ScaleWithWindow: 0
    m_HSlider: 0
    m_VSlider: 0
    m_IgnoreScrollWheelUntilClicked: 0
    m_EnableMouseInput: 1
    m_EnableSliderZoomHorizontal: 0
    m_EnableSliderZoomVertical: 0
    m_UniformScale: 1
    m_UpDirection: 1
    m_DrawArea:
      serializedVersion: 2
      x: 0
      y: 21
      width: 1536
      height: 753.8
    m_Scale: {x: 1.25, y: 1.25}
    m_Translation: {x: 768, y: 376.9}
    m_MarginLeft: 0
    m_MarginRight: 0
    m_MarginTop: 0
    m_MarginBottom: 0
    m_LastShownAreaInsideMargins:
      serializedVersion: 2
      x: -614.4
      y: -301.52
      width: 1228.8
      height: 603.04
    m_MinimalGUI: 1
  m_defaultScale: 1
  m_LastWindowPixelSize: {x: 1920, y: 968.5}
  m_ClearInEditMode: 1
  m_NoCameraWarning: 1
  m_LowResolutionForAspectRatios: 01000000000000000000
  m_XRRenderMode: 0
  m_RenderTexture: {fileID: 0}
  m_showToolbar: 1
--- !u!114 &23
MonoBehaviour:
  m_ObjectHideFlags: 52
  m_CorrespondingSourceObject: {fileID: 0}
  m_PrefabInstance: {fileID: 0}
  m_PrefabAsset: {fileID: 0}
  m_GameObject: {fileID: 0}
  m_Enabled: 1
  m_EditorHideFlags: 1
  m_Script: {fileID: 12061, guid: 0000000000000000e000000000000000, type: 0}
  m_Name: 
  m_EditorClassIdentifier: 
  m_MinSize: {x: 200, y: 200}
  m_MaxSize: {x: 4000, y: 4000}
  m_TitleContent:
    m_Text: Hierarchy
    m_Image: {fileID: -3734745235275155857, guid: 0000000000000000d000000000000000, type: 0}
    m_Tooltip: 
    m_TextWithWhitespace: "Hierarchy\u200B"
  m_Pos:
    serializedVersion: 2
    x: 0
    y: 24
    width: 284.6
    height: 462.8
>>>>>>> 74fdd9be
  m_SerializedDataModeController:
    m_DataMode: 0
    m_PreferredDataMode: 0
    m_SupportedDataModes: 
    isAutomatic: 1
  m_ViewDataDictionary: {fileID: 0}
  m_OverlayCanvas:
    m_LastAppliedPresetName: Default
    m_SaveData: []
    m_ContainerData: []
    m_OverlaysVisible: 1
  m_SceneHierarchy:
    m_TreeViewState:
      scrollPos: {x: 0, y: 0}
      m_SelectedIDs: 
      m_LastClickedID: 0
      m_ExpandedIDs: 7cecfffff8f4ffff20fbffff2ea9000034a9000038ad000088ad00008ead0000e6ad000002ae0000
      m_RenameOverlay:
        m_UserAcceptedRename: 0
        m_Name: 
        m_OriginalName: 
        m_EditFieldRect:
          serializedVersion: 2
          x: 0
          y: 0
          width: 0
          height: 0
        m_UserData: 0
        m_IsWaitingForDelay: 0
        m_IsRenaming: 0
        m_OriginalEventType: 11
        m_IsRenamingFilename: 0
        m_TrimLeadingAndTrailingWhitespace: 0
        m_ClientGUIView: {fileID: 8}
      m_SearchString: 
    m_ExpandedScenes: []
    m_CurrenRootInstanceID: 0
    m_LockTracker:
      m_IsLocked: 0
    m_CurrentSortingName: TransformSorting
  m_WindowGUID: 4c969a2b90040154d917609493e03593
--- !u!114 &14
MonoBehaviour:
  m_ObjectHideFlags: 52
  m_CorrespondingSourceObject: {fileID: 0}
  m_PrefabInstance: {fileID: 0}
  m_PrefabAsset: {fileID: 0}
  m_GameObject: {fileID: 0}
  m_Enabled: 1
  m_EditorHideFlags: 1
  m_Script: {fileID: 12013, guid: 0000000000000000e000000000000000, type: 0}
  m_Name: 
  m_EditorClassIdentifier: 
  m_MinSize: {x: 200, y: 200}
  m_MaxSize: {x: 4000, y: 4000}
  m_TitleContent:
    m_Text: Scene
    m_Image: {fileID: 8634526014445323508, guid: 0000000000000000d000000000000000, type: 0}
    m_Tooltip: 
    m_TextWithWhitespace: "Scene\u200B"
  m_Pos:
    serializedVersion: 2
<<<<<<< HEAD
    x: 232
    y: 79.200005
    width: 972.4
    height: 406.8
=======
    x: 286.6
    y: 24
    width: 883.6
    height: 462.8
>>>>>>> 74fdd9be
  m_SerializedDataModeController:
    m_DataMode: 0
    m_PreferredDataMode: 0
    m_SupportedDataModes: 
    isAutomatic: 1
  m_ViewDataDictionary: {fileID: 0}
  m_OverlayCanvas:
    m_LastAppliedPresetName: Default
    m_SaveData:
    - dockPosition: 0
      containerId: overlay-toolbar__top
      displayed: 1
      id: Tool Settings
      index: 0
      contents: '{"m_Layout":1,"m_Collapsed":false,"m_Floating":false,"m_FloatingSnapOffset":{"x":-24.0,"y":-24.0},"m_SnapOffsetDelta":{"x":0.0,"y":0.0},"m_FloatingSnapCorner":3,"m_Size":{"x":0.0,"y":0.0},"m_SizeOverridden":false}'
      floating: 0
      collapsed: 0
      snapOffset: {x: -24, y: -24}
      snapOffsetDelta: {x: 0, y: 0}
      snapCorner: 3
      layout: 1
      size: {x: 0, y: 0}
      sizeOverridden: 0
    - dockPosition: 0
      containerId: overlay-toolbar__top
      displayed: 1
      id: unity-grid-and-snap-toolbar
      index: 1
      contents: '{"m_Layout":1,"m_Collapsed":false,"m_Floating":false,"m_FloatingSnapOffset":{"x":-141.0,"y":149.0},"m_SnapOffsetDelta":{"x":0.0,"y":0.0},"m_FloatingSnapCorner":1,"m_Size":{"x":0.0,"y":0.0},"m_SizeOverridden":false}'
      floating: 0
      collapsed: 0
      snapOffset: {x: -141, y: 149}
      snapOffsetDelta: {x: 0, y: 0}
      snapCorner: 1
      layout: 1
      size: {x: 0, y: 0}
      sizeOverridden: 0
    - dockPosition: 1
      containerId: overlay-toolbar__top
      displayed: 1
      id: unity-scene-view-toolbar
      index: 0
      contents: '{"m_Layout":1,"m_Collapsed":false,"m_Floating":false,"m_FloatingSnapOffset":{"x":24.0,"y":25.0},"m_SnapOffsetDelta":{"x":0.0,"y":0.0},"m_FloatingSnapCorner":0,"m_Size":{"x":0.0,"y":0.0},"m_SizeOverridden":false}'
      floating: 0
      collapsed: 0
      snapOffset: {x: 24, y: 25}
      snapOffsetDelta: {x: 0, y: 0}
      snapCorner: 0
      layout: 1
      size: {x: 0, y: 0}
      sizeOverridden: 0
    - dockPosition: 1
      containerId: overlay-toolbar__top
      displayed: 1
      id: unity-scene-view-camera-mode-toolbar
      index: 1
      contents: '{"m_Layout":1,"m_Collapsed":false,"m_Floating":false,"m_FloatingSnapOffset":{"x":24.0,"y":25.0},"m_SnapOffsetDelta":{"x":0.0,"y":0.0},"m_FloatingSnapCorner":0,"m_Size":{"x":0.0,"y":0.0},"m_SizeOverridden":false}'
      floating: 0
      collapsed: 0
      snapOffset: {x: 24, y: 25}
      snapOffsetDelta: {x: 0, y: 0}
      snapCorner: 0
      layout: 1
      size: {x: 0, y: 0}
      sizeOverridden: 0
    - dockPosition: 1
      containerId: overlay-toolbar__top
      displayed: 0
      id: unity-search-toolbar
      index: 2
      contents: '{"m_Layout":1,"m_Collapsed":false,"m_Floating":false,"m_FloatingSnapOffset":{"x":0.0,"y":0.0},"m_SnapOffsetDelta":{"x":-24.0,"y":0.0},"m_FloatingSnapCorner":1,"m_Size":{"x":0.0,"y":0.0},"m_SizeOverridden":false}'
      floating: 0
      collapsed: 0
      snapOffset: {x: 0, y: 0}
      snapOffsetDelta: {x: -24, y: 0}
      snapCorner: 1
      layout: 1
      size: {x: 0, y: 0}
      sizeOverridden: 0
    - dockPosition: 0
      containerId: overlay-container--left
      displayed: 1
      id: unity-transform-toolbar
      index: 0
      contents: '{"m_Layout":2,"m_Collapsed":false,"m_Floating":false,"m_FloatingSnapOffset":{"x":24.0,"y":25.0},"m_SnapOffsetDelta":{"x":0.0,"y":0.0},"m_FloatingSnapCorner":0,"m_Size":{"x":0.0,"y":0.0},"m_SizeOverridden":false}'
      floating: 0
      collapsed: 0
      snapOffset: {x: 24, y: 25}
      snapOffsetDelta: {x: 0, y: 0}
      snapCorner: 0
      layout: 2
      size: {x: 0, y: 0}
      sizeOverridden: 0
    - dockPosition: 0
      containerId: overlay-container--left
      displayed: 1
      id: unity-component-tools
      index: 1
      contents: 
      floating: 0
      collapsed: 0
      snapOffset: {x: 0, y: 197}
      snapOffsetDelta: {x: 0, y: 0}
      snapCorner: 0
      layout: 2
      size: {x: 0, y: 0}
      sizeOverridden: 0
    - dockPosition: 0
      containerId: Floating
      displayed: 1
      id: Orientation
      index: 1
      contents: '{"m_Layout":4,"m_Collapsed":false,"m_Floating":true,"m_FloatingSnapOffset":{"x":-112.0,"y":26.0},"m_SnapOffsetDelta":{"x":0.0,"y":0.0},"m_FloatingSnapCorner":1,"m_Size":{"x":0.0,"y":0.0},"m_SizeOverridden":false}'
      floating: 1
      collapsed: 0
      snapOffset: {x: -112, y: 26}
      snapOffsetDelta: {x: 0, y: 0}
      snapCorner: 1
      layout: 4
      size: {x: 0, y: 0}
      sizeOverridden: 0
    - dockPosition: 1
      containerId: overlay-container--right
      displayed: 0
      id: Scene View/Light Settings
      index: 0
      contents: '{"m_Layout":4,"m_Collapsed":false,"m_Floating":false,"m_FloatingSnapOffset":{"x":24.0,"y":0.0},"m_SnapOffsetDelta":{"x":0.0,"y":0.0},"m_FloatingSnapCorner":0,"m_Size":{"x":0.0,"y":0.0},"m_SizeOverridden":false}'
      floating: 0
      collapsed: 0
      snapOffset: {x: 24, y: 0}
      snapOffsetDelta: {x: 0, y: 0}
      snapCorner: 0
      layout: 4
      size: {x: 0, y: 0}
      sizeOverridden: 0
    - dockPosition: 1
      containerId: overlay-container--right
      displayed: 0
      id: Scene View/Camera
      index: 1
      contents: 
      floating: 0
      collapsed: 0
      snapOffset: {x: 0, y: 0}
      snapOffsetDelta: {x: 0, y: 0}
      snapCorner: 0
      layout: 4
      size: {x: 0, y: 0}
      sizeOverridden: 0
    - dockPosition: 1
      containerId: overlay-container--right
      displayed: 0
      id: Scene View/Cloth Constraints
      index: 1
      contents: '{"m_Layout":4,"m_Collapsed":false,"m_Floating":false,"m_FloatingSnapOffset":{"x":0.0,"y":0.0},"m_SnapOffsetDelta":{"x":24.0,"y":0.0},"m_FloatingSnapCorner":0,"m_Size":{"x":0.0,"y":0.0},"m_SizeOverridden":false}'
      floating: 0
      collapsed: 0
      snapOffset: {x: 0, y: 0}
      snapOffsetDelta: {x: 24, y: 0}
      snapCorner: 0
      layout: 4
      size: {x: 0, y: 0}
      sizeOverridden: 0
    - dockPosition: 1
      containerId: overlay-container--right
      displayed: 0
      id: Scene View/Cloth Collisions
      index: 2
      contents: '{"m_Layout":4,"m_Collapsed":false,"m_Floating":false,"m_FloatingSnapOffset":{"x":0.0,"y":0.0},"m_SnapOffsetDelta":{"x":24.0,"y":0.0},"m_FloatingSnapCorner":0,"m_Size":{"x":0.0,"y":0.0},"m_SizeOverridden":false}'
      floating: 0
      collapsed: 0
      snapOffset: {x: 0, y: 0}
      snapOffsetDelta: {x: 24, y: 0}
      snapCorner: 0
      layout: 4
      size: {x: 0, y: 0}
      sizeOverridden: 0
    - dockPosition: 1
      containerId: overlay-container--right
      displayed: 0
      id: Scene View/Navmesh Display
      index: 4
      contents: 
      floating: 0
      collapsed: 0
      snapOffset: {x: 0, y: 0}
      snapOffsetDelta: {x: 0, y: 0}
      snapCorner: 0
      layout: 4
      size: {x: 0, y: 0}
      sizeOverridden: 0
    - dockPosition: 1
      containerId: overlay-container--right
      displayed: 0
      id: Scene View/Agent Display
      index: 5
      contents: 
      floating: 0
      collapsed: 0
      snapOffset: {x: 0, y: 0}
      snapOffsetDelta: {x: 0, y: 0}
      snapCorner: 0
      layout: 4
      size: {x: 0, y: 0}
      sizeOverridden: 0
    - dockPosition: 1
      containerId: overlay-container--right
      displayed: 0
      id: Scene View/Obstacle Display
      index: 6
      contents: 
      floating: 0
      collapsed: 0
      snapOffset: {x: 0, y: 0}
      snapOffsetDelta: {x: 0, y: 0}
      snapCorner: 0
      layout: 4
      size: {x: 0, y: 0}
      sizeOverridden: 0
    - dockPosition: 1
      containerId: overlay-container--right
      displayed: 0
      id: Scene View/Occlusion Culling
      index: 3
      contents: '{"m_Layout":4,"m_Collapsed":false,"m_Floating":false,"m_FloatingSnapOffset":{"x":0.0,"y":0.0},"m_SnapOffsetDelta":{"x":24.0,"y":0.0},"m_FloatingSnapCorner":0,"m_Size":{"x":0.0,"y":0.0},"m_SizeOverridden":false}'
      floating: 0
      collapsed: 0
      snapOffset: {x: 0, y: 0}
      snapOffsetDelta: {x: 24, y: 0}
      snapCorner: 0
      layout: 4
      size: {x: 0, y: 0}
      sizeOverridden: 0
    - dockPosition: 1
      containerId: overlay-container--right
      displayed: 0
      id: Scene View/Physics Debugger
      index: 4
      contents: '{"m_Layout":4,"m_Collapsed":false,"m_Floating":false,"m_FloatingSnapOffset":{"x":0.0,"y":0.0},"m_SnapOffsetDelta":{"x":24.0,"y":0.0},"m_FloatingSnapCorner":0,"m_Size":{"x":0.0,"y":0.0},"m_SizeOverridden":false}'
      floating: 0
      collapsed: 0
      snapOffset: {x: 0, y: 0}
      snapOffsetDelta: {x: 24, y: 0}
      snapCorner: 0
      layout: 4
      size: {x: 0, y: 0}
      sizeOverridden: 0
    - dockPosition: 1
      containerId: overlay-container--right
      displayed: 0
      id: Scene View/Scene Visibility
      index: 5
      contents: '{"m_Layout":4,"m_Collapsed":false,"m_Floating":false,"m_FloatingSnapOffset":{"x":0.0,"y":0.0},"m_SnapOffsetDelta":{"x":24.0,"y":0.0},"m_FloatingSnapCorner":0,"m_Size":{"x":0.0,"y":0.0},"m_SizeOverridden":false}'
      floating: 0
      collapsed: 0
      snapOffset: {x: 0, y: 0}
      snapOffsetDelta: {x: 24, y: 0}
      snapCorner: 0
      layout: 4
      size: {x: 0, y: 0}
      sizeOverridden: 0
    - dockPosition: 1
      containerId: overlay-container--right
      displayed: 0
      id: Scene View/Particles
      index: 6
      contents: '{"m_Layout":4,"m_Collapsed":false,"m_Floating":false,"m_FloatingSnapOffset":{"x":0.0,"y":0.0},"m_SnapOffsetDelta":{"x":24.0,"y":0.0},"m_FloatingSnapCorner":0,"m_Size":{"x":0.0,"y":0.0},"m_SizeOverridden":false}'
      floating: 0
      collapsed: 0
      snapOffset: {x: 0, y: 0}
      snapOffsetDelta: {x: 24, y: 0}
      snapCorner: 0
      layout: 4
      size: {x: 0, y: 0}
      sizeOverridden: 0
    - dockPosition: 1
      containerId: overlay-container--right
      displayed: 0
      id: Scene View/Tilemap
      index: 11
      contents: 
      floating: 0
      collapsed: 0
      snapOffset: {x: 0, y: 0}
      snapOffsetDelta: {x: 0, y: 0}
      snapCorner: 0
      layout: 4
      size: {x: 0, y: 0}
      sizeOverridden: 0
    - dockPosition: 1
      containerId: overlay-container--right
      displayed: 0
      id: Scene View/Tilemap Palette Helper
      index: 12
      contents: 
      floating: 0
      collapsed: 0
      snapOffset: {x: 0, y: 0}
      snapOffsetDelta: {x: 0, y: 0}
      snapCorner: 0
      layout: 4
      size: {x: 0, y: 0}
      sizeOverridden: 0
    - dockPosition: 0
      containerId: overlay-toolbar__top
      displayed: 0
      id: Brush Attributes
      index: 2
      contents: '{"m_Layout":4,"m_Collapsed":false,"m_Floating":false,"m_FloatingSnapOffset":{"x":0.0,"y":0.0},"m_SnapOffsetDelta":{"x":24.0,"y":0.0},"m_FloatingSnapCorner":0,"m_Size":{"x":0.0,"y":0.0},"m_SizeOverridden":false}'
      floating: 0
      collapsed: 0
      snapOffset: {x: 0, y: 0}
      snapOffsetDelta: {x: 24, y: 0}
      snapCorner: 0
      layout: 4
      size: {x: 0, y: 0}
      sizeOverridden: 0
    - dockPosition: 0
      containerId: overlay-toolbar__left
      displayed: 0
      id: Terrain Tools
      index: 0
      contents: '{"m_Layout":4,"m_Collapsed":false,"m_Floating":false,"m_FloatingSnapOffset":{"x":0.0,"y":0.0},"m_SnapOffsetDelta":{"x":24.0,"y":0.0},"m_FloatingSnapCorner":0,"m_Size":{"x":0.0,"y":0.0},"m_SizeOverridden":false}'
      floating: 0
      collapsed: 0
      snapOffset: {x: 0, y: 0}
      snapOffsetDelta: {x: 24, y: 0}
      snapCorner: 0
      layout: 4
      size: {x: 0, y: 0}
      sizeOverridden: 0
    - dockPosition: 0
      containerId: overlay-toolbar__left
      displayed: 0
      id: Brush Masks
      index: 1
      contents: '{"m_Layout":4,"m_Collapsed":false,"m_Floating":false,"m_FloatingSnapOffset":{"x":0.0,"y":0.0},"m_SnapOffsetDelta":{"x":24.0,"y":0.0},"m_FloatingSnapCorner":0,"m_Size":{"x":0.0,"y":0.0},"m_SizeOverridden":false}'
      floating: 0
      collapsed: 0
      snapOffset: {x: 0, y: 0}
      snapOffsetDelta: {x: 24, y: 0}
      snapCorner: 0
      layout: 4
      size: {x: 0, y: 0}
      sizeOverridden: 0
    - dockPosition: 1
      containerId: overlay-container--left
      displayed: 0
      id: Scene View/Lighting Visualization Colors
      index: 0
      contents: '{"m_Layout":4,"m_Collapsed":false,"m_Floating":false,"m_FloatingSnapOffset":{"x":24.0,"y":0.0},"m_SnapOffsetDelta":{"x":0.0,"y":0.0},"m_FloatingSnapCorner":0,"m_Size":{"x":0.0,"y":0.0},"m_SizeOverridden":false}'
      floating: 0
      collapsed: 0
      snapOffset: {x: 24, y: 0}
      snapOffsetDelta: {x: 0, y: 0}
      snapCorner: 0
      layout: 4
      size: {x: 0, y: 0}
      sizeOverridden: 0
    - dockPosition: 1
      containerId: overlay-container--left
      displayed: 1
      id: Overlays/OverlayMenu
      index: 1
      contents: '{"m_Layout":1,"m_Collapsed":false,"m_Floating":false,"m_FloatingSnapOffset":{"x":24.0,"y":25.0},"m_SnapOffsetDelta":{"x":0.0,"y":0.0},"m_FloatingSnapCorner":0,"m_Size":{"x":0.0,"y":0.0},"m_SizeOverridden":false}'
      floating: 0
      collapsed: 0
      snapOffset: {x: 24, y: 25}
      snapOffsetDelta: {x: 0, y: 0}
      snapCorner: 0
      layout: 1
      size: {x: 0, y: 0}
      sizeOverridden: 0
    - dockPosition: 1
      containerId: overlay-container--right
      displayed: 0
      id: APV Overlay
      index: 7
      contents: '{"m_Layout":4,"m_Collapsed":false,"m_Floating":false,"m_FloatingSnapOffset":{"x":0.0,"y":0.0},"m_SnapOffsetDelta":{"x":24.0,"y":0.0},"m_FloatingSnapCorner":0,"m_Size":{"x":0.0,"y":0.0},"m_SizeOverridden":false}'
      floating: 0
      collapsed: 0
      snapOffset: {x: 0, y: 0}
      snapOffsetDelta: {x: 24, y: 0}
      snapCorner: 0
      layout: 4
      size: {x: 0, y: 0}
      sizeOverridden: 0
    - dockPosition: 0
      containerId: Floating
      displayed: 1
      id: AINavigationOverlay
      index: 0
      contents: '{"m_Layout":4,"m_Collapsed":false,"m_Floating":true,"m_FloatingSnapOffset":{"x":-209.60101318359376,"y":-242.40101623535157},"m_SnapOffsetDelta":{"x":0.0,"y":0.0},"m_FloatingSnapCorner":3,"m_Size":{"x":0.0,"y":0.0},"m_SizeOverridden":false}'
      floating: 1
      collapsed: 0
      snapOffset: {x: -209.60101, y: -242.40102}
      snapOffsetDelta: {x: 0, y: 0}
      snapCorner: 3
      layout: 4
      size: {x: 0, y: 0}
      sizeOverridden: 0
    - dockPosition: 1
      containerId: overlay-container--right
      displayed: 1
      id: SceneView/CamerasOverlay
      index: 8
      contents: '{"m_Layout":4,"m_Collapsed":false,"m_Floating":false,"m_FloatingSnapOffset":{"x":24.0,"y":0.0},"m_SnapOffsetDelta":{"x":0.0,"y":0.0},"m_FloatingSnapCorner":0,"m_Size":{"x":0.0,"y":0.0},"m_SizeOverridden":false}'
      floating: 0
      collapsed: 0
      snapOffset: {x: 24, y: 0}
      snapOffsetDelta: {x: 0, y: 0}
      snapCorner: 0
      layout: 4
      size: {x: 0, y: 0}
      sizeOverridden: 0
    - dockPosition: 1
      containerId: overlay-container--right
      displayed: 0
      id: Scene View/PBR Validation Settings
      index: 9
      contents: '{"m_Layout":4,"m_Collapsed":false,"m_Floating":false,"m_FloatingSnapOffset":{"x":0.0,"y":0.0},"m_SnapOffsetDelta":{"x":24.0,"y":0.0},"m_FloatingSnapCorner":0,"m_Size":{"x":0.0,"y":0.0},"m_SizeOverridden":false}'
      floating: 0
      collapsed: 0
      snapOffset: {x: 0, y: 0}
      snapOffsetDelta: {x: 24, y: 0}
      snapCorner: 0
      layout: 4
      size: {x: 0, y: 0}
      sizeOverridden: 0
    - dockPosition: 1
      containerId: overlay-container--right
      displayed: 0
      id: Scene View/TrailRenderer
      index: 10
      contents: '{"m_Layout":4,"m_Collapsed":false,"m_Floating":false,"m_FloatingSnapOffset":{"x":0.0,"y":0.0},"m_SnapOffsetDelta":{"x":24.0,"y":0.0},"m_FloatingSnapCorner":0,"m_Size":{"x":0.0,"y":0.0},"m_SizeOverridden":false}'
      floating: 0
      collapsed: 0
      snapOffset: {x: 0, y: 0}
      snapOffsetDelta: {x: 24, y: 0}
      snapCorner: 0
      layout: 4
      size: {x: 0, y: 0}
      sizeOverridden: 0
    - dockPosition: 0
      containerId: Floating
      displayed: 1
      id: Hot Reload
      index: 0
      contents: '{"m_Layout":4,"m_Collapsed":false,"m_Floating":true,"m_FloatingSnapOffset":{"x":-200.0,"y":-55.0},"m_SnapOffsetDelta":{"x":0.0,"y":0.0},"m_FloatingSnapCorner":3,"m_Size":{"x":0.0,"y":0.0},"m_SizeOverridden":false}'
      floating: 1
      collapsed: 0
      snapOffset: {x: -200, y: -55}
      snapOffsetDelta: {x: 0, y: 0}
      snapCorner: 3
      layout: 4
      size: {x: 0, y: 0}
      sizeOverridden: 0
    - dockPosition: 1
      containerId: overlay-container--right
      displayed: 0
      id: Scene View/Visual Effect Event Tester
      index: 11
      contents: '{"m_Layout":4,"m_Collapsed":false,"m_Floating":false,"m_FloatingSnapOffset":{"x":0.0,"y":0.0},"m_SnapOffsetDelta":{"x":24.0,"y":0.0},"m_FloatingSnapCorner":0,"m_Size":{"x":0.0,"y":0.0},"m_SizeOverridden":false}'
      floating: 0
      collapsed: 0
      snapOffset: {x: 0, y: 0}
      snapOffsetDelta: {x: 24, y: 0}
      snapCorner: 0
      layout: 4
      size: {x: 0, y: 0}
      sizeOverridden: 0
    - dockPosition: 1
      containerId: overlay-container--right
      displayed: 0
      id: Scene View/Visual Effect Timeline Control
      index: 13
      contents: '{"m_Layout":4,"m_Collapsed":false,"m_Floating":false,"m_FloatingSnapOffset":{"x":0.0,"y":0.0},"m_SnapOffsetDelta":{"x":24.0,"y":0.0},"m_FloatingSnapCorner":0,"m_Size":{"x":0.0,"y":0.0},"m_SizeOverridden":false}'
      floating: 0
      collapsed: 0
      snapOffset: {x: 0, y: 0}
      snapOffsetDelta: {x: 24, y: 0}
      snapCorner: 0
      layout: 4
      size: {x: 0, y: 0}
      sizeOverridden: 0
    - dockPosition: 1
      containerId: overlay-container--right
      displayed: 0
      id: Scene View/Visual Effect
      index: 15
      contents: '{"m_Layout":4,"m_Collapsed":false,"m_Floating":false,"m_FloatingSnapOffset":{"x":0.0,"y":0.0},"m_SnapOffsetDelta":{"x":24.0,"y":0.0},"m_FloatingSnapCorner":0,"m_Size":{"x":0.0,"y":0.0},"m_SizeOverridden":false}'
      floating: 0
      collapsed: 0
      snapOffset: {x: 0, y: 0}
      snapOffsetDelta: {x: 24, y: 0}
      snapCorner: 0
      layout: 4
      size: {x: 0, y: 0}
      sizeOverridden: 0
    - dockPosition: 1
      containerId: overlay-container--right
      displayed: 0
      id: Scene View/Visual Effect Model
      index: 16
      contents: '{"m_Layout":4,"m_Collapsed":false,"m_Floating":false,"m_FloatingSnapOffset":{"x":0.0,"y":0.0},"m_SnapOffsetDelta":{"x":24.0,"y":0.0},"m_FloatingSnapCorner":0,"m_Size":{"x":0.0,"y":0.0},"m_SizeOverridden":false}'
      floating: 0
      collapsed: 0
      snapOffset: {x: 0, y: 0}
      snapOffsetDelta: {x: 24, y: 0}
      snapCorner: 0
      layout: 4
      size: {x: 0, y: 0}
      sizeOverridden: 0
    - dockPosition: 1
      containerId: overlay-container--right
      displayed: 1
      id: Network Visualization
      index: 12
      contents: '{"m_Layout":4,"m_Collapsed":false,"m_Floating":false,"m_FloatingSnapOffset":{"x":24.0,"y":0.0},"m_SnapOffsetDelta":{"x":0.0,"y":0.0},"m_FloatingSnapCorner":0,"m_Size":{"x":0.0,"y":0.0},"m_SizeOverridden":false}'
      floating: 0
      collapsed: 0
      snapOffset: {x: 24, y: 0}
      snapOffsetDelta: {x: 0, y: 0}
      snapCorner: 0
      layout: 4
      size: {x: 0, y: 0}
      sizeOverridden: 0
    - dockPosition: 1
      containerId: overlay-container--right
      displayed: 0
      id: unity-spline-inspector
      index: 14
      contents: '{"m_Layout":4,"m_Collapsed":false,"m_Floating":false,"m_FloatingSnapOffset":{"x":0.0,"y":0.0},"m_SnapOffsetDelta":{"x":24.0,"y":0.0},"m_FloatingSnapCorner":0,"m_Size":{"x":0.0,"y":0.0},"m_SizeOverridden":false}'
      floating: 0
      collapsed: 0
      snapOffset: {x: 0, y: 0}
      snapOffsetDelta: {x: 24, y: 0}
      snapCorner: 0
      layout: 4
      size: {x: 0, y: 0}
      sizeOverridden: 0
    m_ContainerData:
    - containerId: overlay-toolbar__top
      scrollOffset: 0
    - containerId: overlay-toolbar__left
      scrollOffset: 0
    - containerId: overlay-container--left
      scrollOffset: 0
    - containerId: overlay-container--right
      scrollOffset: 0
    - containerId: overlay-toolbar__right
      scrollOffset: 0
    - containerId: overlay-toolbar__bottom
      scrollOffset: 0
    - containerId: Floating
      scrollOffset: 0
    m_OverlaysVisible: 1
  m_WindowGUID: cc27987af1a868c49b0894db9c0f5429
  m_Gizmos: 1
  m_OverrideSceneCullingMask: 6917529027641081856
  m_SceneIsLit: 1
  m_SceneLighting: 1
  m_2DMode: 0
  m_isRotationLocked: 0
  m_PlayAudio: 0
  m_AudioPlay: 0
  m_DebugDrawModesUseInteractiveLightBakingData: 0
  m_Position:
    m_Target: {x: 1600.9211, y: 965.58594, z: -212.56656}
    speed: 2
    m_Value: {x: 1600.9211, y: 965.58594, z: -212.56656}
  m_RenderMode: 0
  m_CameraMode:
    drawMode: 0
    name: Shaded
    section: Shading Mode
  m_ValidateTrueMetals: 0
  m_DoValidateTrueMetals: 0
  m_SceneViewState:
    m_AlwaysRefresh: 0
    showFog: 1
    showSkybox: 1
    showFlares: 1
    showImageEffects: 1
    showParticleSystems: 1
    showVisualEffectGraphs: 1
    m_FxEnabled: 1
  m_Grid:
    xGrid:
      m_Fade:
        m_Target: 0
        speed: 2
        m_Value: 0
      m_Color: {r: 0.5, g: 0.5, b: 0.5, a: 0.4}
      m_Pivot: {x: 0, y: 0, z: 0}
      m_Size: {x: 0, y: 0}
    yGrid:
      m_Fade:
        m_Target: 0
        speed: 2
        m_Value: 0
      m_Color: {r: 0.5, g: 0.5, b: 0.5, a: 0.4}
      m_Pivot: {x: 0, y: 0, z: 0}
      m_Size: {x: 1, y: 1}
    zGrid:
      m_Fade:
        m_Target: 0
        speed: 2
        m_Value: 0
      m_Color: {r: 0.5, g: 0.5, b: 0.5, a: 0.4}
      m_Pivot: {x: 0, y: 0, z: 0}
      m_Size: {x: 1, y: 1}
    m_ShowGrid: 0
    m_GridAxis: 1
    m_gridOpacity: 0.5
  m_Rotation:
    m_Target: {x: 0.11787719, y: 0.031270273, z: -0.0037131482, w: 0.99254036}
    speed: 2
    m_Value: {x: -0.11787719, y: -0.031270273, z: 0.0037131482, w: -0.9925403}
  m_Size:
    m_Target: 65.56423
    speed: 2
    m_Value: 65.56423
  m_Ortho:
    m_Target: 0
    speed: 2
    m_Value: 0
  m_CameraSettings:
    m_Speed: 2
    m_SpeedNormalized: 1
    m_SpeedMin: 0.001
    m_SpeedMax: 2
    m_EasingEnabled: 1
    m_EasingDuration: 0.4
    m_AccelerationEnabled: 1
    m_FieldOfViewHorizontalOrVertical: 60
    m_NearClip: 0.03
    m_FarClip: 10000
    m_DynamicClip: 1
    m_OcclusionCulling: 0
  m_LastSceneViewRotation: {x: -0.064727135, y: 0.038017884, z: -0.0023546035, w: -0.99724835}
  m_LastSceneViewOrtho: 0
  m_Viewpoint:
    m_SceneView: {fileID: 14}
    m_CameraOverscanSettings:
      m_Opacity: 50
      m_Scale: 1
  m_ReplacementShader: {fileID: 0}
  m_ReplacementString: 
  m_SceneVisActive: 1
  m_LastLockedObject: {fileID: 0}
  m_LastDebugDrawMode:
    drawMode: 35
    name: 
    section: 
  m_ViewIsLockedToObject: 0
--- !u!114 &15
MonoBehaviour:
  m_ObjectHideFlags: 52
  m_CorrespondingSourceObject: {fileID: 0}
  m_PrefabInstance: {fileID: 0}
  m_PrefabAsset: {fileID: 0}
  m_GameObject: {fileID: 0}
  m_Enabled: 1
  m_EditorHideFlags: 0
  m_Script: {fileID: 12914, guid: 0000000000000000e000000000000000, type: 0}
  m_Name: 
  m_EditorClassIdentifier: 
  m_MinSize: {x: 50, y: 50}
  m_MaxSize: {x: 4000, y: 4000}
  m_TitleContent:
    m_Text: Animator
    m_Image: {fileID: 1711060831702674872, guid: 0000000000000000d000000000000000, type: 0}
    m_Tooltip: 
    m_TextWithWhitespace: "Animator\u200B"
  m_Pos:
    serializedVersion: 2
    x: 232
    y: 79.200005
    width: 972.4
    height: 406.8
  m_SerializedDataModeController:
    m_DataMode: 0
    m_PreferredDataMode: 0
    m_SupportedDataModes: 
    isAutomatic: 1
  m_ViewDataDictionary: {fileID: 0}
  m_OverlayCanvas:
    m_LastAppliedPresetName: Default
    m_SaveData: []
    m_ContainerData: []
    m_OverlaysVisible: 1
  m_ViewTransforms:
    m_KeySerializationHelper:
    - {fileID: -8367621321282325415, guid: eda1a018a0c501b4eb32b0cb16446242, type: 2}
    m_ValueSerializationHelper:
    - e00: 1
      e01: 0
      e02: 0
      e03: 0
      e10: 0
      e11: 1
      e12: 0
      e13: 0
      e20: 0
      e21: 0
      e22: 1
      e23: 0
      e30: 0
      e31: 0
      e32: 0
      e33: 1
  m_PreviewAnimator: {fileID: 0}
  m_AnimatorController: {fileID: 9100000, guid: eda1a018a0c501b4eb32b0cb16446242, type: 2}
  m_BreadCrumbs:
  - m_Target: {fileID: -8367621321282325415, guid: eda1a018a0c501b4eb32b0cb16446242, type: 2}
    m_ScrollPosition: {x: 0, y: 0}
  stateMachineGraph: {fileID: 0}
  stateMachineGraphGUI: {fileID: 0}
  blendTreeGraph: {fileID: 0}
  blendTreeGraphGUI: {fileID: 0}
  m_AutoLiveLink: 1
  m_MiniTool: 0
  m_LockTracker:
    m_IsLocked: 0
  m_CurrentEditor: 1
  m_LayerEditor:
    m_SelectedLayerIndex: 0
--- !u!114 &16
MonoBehaviour:
  m_ObjectHideFlags: 52
  m_CorrespondingSourceObject: {fileID: 0}
  m_PrefabInstance: {fileID: 0}
  m_PrefabAsset: {fileID: 0}
  m_GameObject: {fileID: 0}
  m_Enabled: 1
  m_EditorHideFlags: 1
  m_Script: {fileID: 12014, guid: 0000000000000000e000000000000000, type: 0}
  m_Name: 
  m_EditorClassIdentifier: 
  m_MinSize: {x: 230, y: 250}
  m_MaxSize: {x: 10000, y: 10000}
  m_TitleContent:
    m_Text: Project
    m_Image: {fileID: -5179483145760003458, guid: 0000000000000000d000000000000000, type: 0}
    m_Tooltip: 
    m_TextWithWhitespace: "Project\u200B"
  m_Pos:
    serializedVersion: 2
    x: 0
    y: 456.8
    width: 1205.4
    height: 266
  m_SerializedDataModeController:
    m_DataMode: 0
    m_PreferredDataMode: 0
    m_SupportedDataModes: 
    isAutomatic: 1
  m_ViewDataDictionary: {fileID: 0}
  m_OverlayCanvas:
    m_LastAppliedPresetName: Default
    m_SaveData: []
    m_ContainerData: []
    m_OverlaysVisible: 1
  m_SearchFilter:
    m_NameFilter: 
    m_ClassNames: []
    m_AssetLabels: []
    m_AssetBundleNames: []
    m_ReferencingInstanceIDs: 
    m_SceneHandles: 
    m_ShowAllHits: 0
    m_SkipHidden: 0
    m_SearchArea: 1
    m_Folders:
    - Assets/TextMesh Pro/Resources/Fonts & Materials
    m_Globs: []
    m_ProductIds: 
    m_AnyWithAssetOrigin: 0
    m_OriginalText: 
    m_ImportLogFlags: 0
    m_FilterByTypeIntersection: 0
  m_ViewMode: 1
  m_StartGridSize: 64
  m_LastFolders:
  - Assets/TextMesh Pro/Resources/Fonts & Materials
  m_LastFoldersGridSize: -1
  m_LastProjectPath: C:\Users\Mikey\Documents\Unity\Unity Projects\Teufelgame
  m_LockTracker:
    m_IsLocked: 0
  m_FolderTreeState:
    scrollPos: {x: 0, y: 266}
    m_SelectedIDs: e6ac0000
    m_LastClickedID: 44262
    m_ExpandedIDs: 0000000024ac000026ac000028ac0000
    m_RenameOverlay:
      m_UserAcceptedRename: 0
      m_Name: 
      m_OriginalName: 
      m_EditFieldRect:
        serializedVersion: 2
        x: 0
        y: 0
        width: 0
        height: 0
      m_UserData: 0
      m_IsWaitingForDelay: 0
      m_IsRenaming: 0
      m_OriginalEventType: 11
      m_IsRenamingFilename: 1
      m_TrimLeadingAndTrailingWhitespace: 0
      m_ClientGUIView: {fileID: 10}
    m_SearchString: 
    m_CreateAssetUtility:
      m_EndAction: {fileID: 0}
      m_InstanceID: 0
      m_Path: 
      m_Icon: {fileID: 0}
      m_ResourceFile: 
  m_AssetTreeState:
    scrollPos: {x: 0, y: 0}
    m_SelectedIDs: 
    m_LastClickedID: 0
    m_ExpandedIDs: 0000000024ac000026ac000028ac0000
    m_RenameOverlay:
      m_UserAcceptedRename: 0
      m_Name: 
      m_OriginalName: 
      m_EditFieldRect:
        serializedVersion: 2
        x: 0
        y: 0
        width: 0
        height: 0
      m_UserData: 0
      m_IsWaitingForDelay: 0
      m_IsRenaming: 0
      m_OriginalEventType: 11
      m_IsRenamingFilename: 1
      m_TrimLeadingAndTrailingWhitespace: 0
      m_ClientGUIView: {fileID: 0}
    m_SearchString: 
    m_CreateAssetUtility:
      m_EndAction: {fileID: 0}
      m_InstanceID: 0
      m_Path: 
      m_Icon: {fileID: 0}
      m_ResourceFile: 
  m_ListAreaState:
    m_SelectedInstanceIDs: b2a90000
    m_LastClickedInstanceID: 43442
    m_HadKeyboardFocusLastEvent: 1
    m_ExpandedInstanceIDs: c62300009e2d0200986b020022ff010008240100e0d20000dabb0000bab9000078eb000060b20000000000007ea80000
    m_RenameOverlay:
      m_UserAcceptedRename: 0
      m_Name: 
      m_OriginalName: 
      m_EditFieldRect:
        serializedVersion: 2
        x: 0
        y: 0
        width: 0
        height: 0
      m_UserData: 0
      m_IsWaitingForDelay: 0
      m_IsRenaming: 0
      m_OriginalEventType: 11
      m_IsRenamingFilename: 1
      m_TrimLeadingAndTrailingWhitespace: 0
      m_ClientGUIView: {fileID: 10}
    m_CreateAssetUtility:
      m_EndAction: {fileID: 0}
      m_InstanceID: 0
      m_Path: 
      m_Icon: {fileID: 0}
      m_ResourceFile: 
    m_NewAssetIndexInList: -1
    m_ScrollPosition: {x: 0, y: 0}
    m_GridSize: 64
  m_SkipHiddenPackages: 0
  m_DirectoriesAreaWidth: 208
--- !u!114 &17
MonoBehaviour:
  m_ObjectHideFlags: 52
  m_CorrespondingSourceObject: {fileID: 0}
  m_PrefabInstance: {fileID: 0}
  m_PrefabAsset: {fileID: 0}
  m_GameObject: {fileID: 0}
  m_Enabled: 1
  m_EditorHideFlags: 0
  m_Script: {fileID: 12003, guid: 0000000000000000e000000000000000, type: 0}
  m_Name: 
  m_EditorClassIdentifier: 
  m_MinSize: {x: 50, y: 50}
  m_MaxSize: {x: 4000, y: 4000}
  m_TitleContent:
    m_Text: Console
    m_Image: {fileID: -4950941429401207979, guid: 0000000000000000d000000000000000, type: 0}
    m_Tooltip: 
    m_TextWithWhitespace: "Console\u200B"
  m_Pos:
    serializedVersion: 2
    x: 0
    y: 904
    width: 1954
    height: 387
  m_SerializedDataModeController:
    m_DataMode: 0
    m_PreferredDataMode: 0
    m_SupportedDataModes: 
    isAutomatic: 1
  m_ViewDataDictionary: {fileID: 0}
  m_OverlayCanvas:
    m_LastAppliedPresetName: Default
    m_SaveData: []
    m_ContainerData: []
    m_OverlaysVisible: 1
--- !u!114 &18
MonoBehaviour:
  m_ObjectHideFlags: 52
  m_CorrespondingSourceObject: {fileID: 0}
  m_PrefabInstance: {fileID: 0}
  m_PrefabAsset: {fileID: 0}
  m_GameObject: {fileID: 0}
  m_Enabled: 1
  m_EditorHideFlags: 0
  m_Script: {fileID: 11500000, guid: 6629f1bb292b749a18b5fff7994c8b19, type: 3}
  m_Name: 
  m_EditorClassIdentifier: 
  m_MinSize: {x: 600, y: 350}
  m_MaxSize: {x: 4000, y: 4000}
  m_TitleContent:
    m_Text: Unity Version Control
    m_Image: {fileID: 0}
    m_Tooltip: 
    m_TextWithWhitespace: "Unity Version Control\u200B"
  m_Pos:
    serializedVersion: 2
    x: 0
    y: 950
    width: 1951
    height: 396
  m_SerializedDataModeController:
    m_DataMode: 0
    m_PreferredDataMode: 0
    m_SupportedDataModes: 
    isAutomatic: 1
  m_ViewDataDictionary: {fileID: 0}
  m_OverlayCanvas:
    m_LastAppliedPresetName: Default
    m_SaveData: []
    m_ContainerData: []
    m_OverlaysVisible: 1
  mForceToReOpen: 0
--- !u!114 &19
MonoBehaviour:
  m_ObjectHideFlags: 52
  m_CorrespondingSourceObject: {fileID: 0}
  m_PrefabInstance: {fileID: 0}
  m_PrefabAsset: {fileID: 0}
  m_GameObject: {fileID: 0}
  m_Enabled: 1
  m_EditorHideFlags: 0
  m_Script: {fileID: 12373, guid: 0000000000000000e000000000000000, type: 0}
  m_Name: 
  m_EditorClassIdentifier: 
  m_MinSize: {x: 50, y: 50}
  m_MaxSize: {x: 4000, y: 4000}
  m_TitleContent:
    m_Text: Audio Mixer
    m_Image: {fileID: -3283902137440876849, guid: 0000000000000000d000000000000000, type: 0}
    m_Tooltip: 
    m_TextWithWhitespace: "Audio Mixer\u200B"
  m_Pos:
    serializedVersion: 2
    x: 0
    y: 950
    width: 1951
    height: 396
  m_SerializedDataModeController:
    m_DataMode: 0
    m_PreferredDataMode: 0
    m_SupportedDataModes: 
    isAutomatic: 1
  m_ViewDataDictionary: {fileID: 0}
  m_OverlayCanvas:
    m_LastAppliedPresetName: Default
    m_SaveData: []
    m_ContainerData: []
    m_OverlaysVisible: 1
  m_MixersTreeState:
    scrollPos: {x: 0, y: 0}
    m_SelectedIDs: 
    m_LastClickedID: -149542
    m_ExpandedIDs: 12eb343c
    m_RenameOverlay:
      m_UserAcceptedRename: 0
      m_Name: 
      m_OriginalName: 
      m_EditFieldRect:
        serializedVersion: 2
        x: 0
        y: 0
        width: 0
        height: 0
      m_UserData: 0
      m_IsWaitingForDelay: 0
      m_IsRenaming: 0
      m_OriginalEventType: 11
      m_IsRenamingFilename: 0
      m_TrimLeadingAndTrailingWhitespace: 0
      m_ClientGUIView: {fileID: 10}
    m_SearchString: 
    m_CreateAssetUtility:
      m_EndAction: {fileID: 0}
      m_InstanceID: 0
      m_Path: 
      m_Icon: {fileID: 0}
      m_ResourceFile: 
  m_LayoutStripsOnTop:
    m_VerticalSplitter:
      ID: 0
      splitterInitialOffset: 0
      currentActiveSplitter: -1
      realSizes:
      - 65
      - 35
      relativeSizes:
      - 0.65
      - 0.35000002
      minSizes:
      - 85
      - 105
      maxSizes:
      - 0
      - 0
      lastTotalSize: 0
      splitSize: 6
      xOffset: 0
      m_Version: 1
      oldRealSizes: 
      oldMinSizes: 
      oldMaxSizes: 
      oldSplitSize: 0
    m_HorizontalSplitter:
      ID: 0
      splitterInitialOffset: 0
      currentActiveSplitter: -1
      realSizes:
      - 60
      - 60
      - 60
      - 60
      relativeSizes:
      - 0.25
      - 0.25
      - 0.25
      - 0.25
      minSizes:
      - 85
      - 85
      - 85
      - 85
      maxSizes:
      - 0
      - 0
      - 0
      - 0
      lastTotalSize: 0
      splitSize: 6
      xOffset: 0
      m_Version: 1
      oldRealSizes: 
      oldMinSizes: 
      oldMaxSizes: 
      oldSplitSize: 0
  m_LayoutStripsOnRight:
    m_VerticalSplitter:
      ID: 0
      splitterInitialOffset: 0
      currentActiveSplitter: -1
      realSizes:
      - 60
      - 60
      - 60
      - 60
      relativeSizes:
      - 0.25
      - 0.25
      - 0.25
      - 0.25
      minSizes:
      - 100
      - 85
      - 85
      - 85
      maxSizes:
      - 0
      - 0
      - 0
      - 0
      lastTotalSize: 0
      splitSize: 6
      xOffset: 0
      m_Version: 1
      oldRealSizes: 
      oldMinSizes: 
      oldMaxSizes: 
      oldSplitSize: 0
    m_HorizontalSplitter:
      ID: 5438
      splitterInitialOffset: 0
      currentActiveSplitter: -1
      realSizes:
      - 585
      - 1366
      relativeSizes:
      - 0.3
      - 0.7
      minSizes:
      - 160
      - 160
      maxSizes:
      - 0
      - 0
      lastTotalSize: 1951
      splitSize: 6
      xOffset: 0
      m_Version: 1
      oldRealSizes: 
      oldMinSizes: 
      oldMaxSizes: 
      oldSplitSize: 0
  m_SectionOrder: 00000000030000000100000002000000
  m_LayoutMode: 1
  m_SortGroupsAlphabetically: 0
  m_ShowReferencedBuses: 1
  m_ShowBusConnections: 0
  m_ShowBusConnectionsOfSelection: 0
--- !u!114 &20
MonoBehaviour:
  m_ObjectHideFlags: 52
  m_CorrespondingSourceObject: {fileID: 0}
  m_PrefabInstance: {fileID: 0}
  m_PrefabAsset: {fileID: 0}
  m_GameObject: {fileID: 0}
  m_Enabled: 1
  m_EditorHideFlags: 1
  m_Script: {fileID: 12019, guid: 0000000000000000e000000000000000, type: 0}
  m_Name: 
  m_EditorClassIdentifier: 
  m_MinSize: {x: 275, y: 50}
  m_MaxSize: {x: 4000, y: 4000}
  m_TitleContent:
    m_Text: Inspector
    m_Image: {fileID: -440750813802333266, guid: 0000000000000000d000000000000000, type: 0}
    m_Tooltip: 
    m_TextWithWhitespace: "Inspector\u200B"
  m_Pos:
    serializedVersion: 2
<<<<<<< HEAD
    x: 1207.4
    y: 24
    width: 328.59998
=======
    x: 1172.2
    y: 24
    width: 363.80005
>>>>>>> 74fdd9be
    height: 698.8
  m_SerializedDataModeController:
    m_DataMode: 0
    m_PreferredDataMode: 0
    m_SupportedDataModes: 
    isAutomatic: 1
  m_ViewDataDictionary: {fileID: 0}
  m_OverlayCanvas:
    m_LastAppliedPresetName: Default
    m_SaveData: []
    m_ContainerData: []
    m_OverlaysVisible: 1
  m_ObjectsLockedBeforeSerialization: []
  m_InstanceIDsLockedBeforeSerialization: 
  m_PreviewResizer:
    m_CachedPref: 160
    m_ControlHash: -371814159
    m_PrefName: Preview_InspectorPreview
  m_LastInspectedObjectInstanceID: -1
  m_LastVerticalScrollValue: 0
  m_GlobalObjectId: 
  m_InspectorMode: 0
  m_LockTracker:
    m_IsLocked: 0
  m_PreviewWindow: {fileID: 0}<|MERGE_RESOLUTION|>--- conflicted
+++ resolved
@@ -32,8 +32,6 @@
   m_PrefabAsset: {fileID: 0}
   m_GameObject: {fileID: 0}
   m_Enabled: 1
-<<<<<<< HEAD
-=======
   m_EditorHideFlags: 0
   m_Script: {fileID: 12004, guid: 0000000000000000e000000000000000, type: 0}
   m_Name: 
@@ -184,7 +182,6 @@
   m_PrefabAsset: {fileID: 0}
   m_GameObject: {fileID: 0}
   m_Enabled: 1
->>>>>>> 74fdd9be
   m_EditorHideFlags: 1
   m_Script: {fileID: 12008, guid: 0000000000000000e000000000000000, type: 0}
   m_Name: 
@@ -293,11 +290,7 @@
     serializedVersion: 2
     x: 0
     y: 0
-<<<<<<< HEAD
-    width: 1206.4
-=======
     width: 1171.2
->>>>>>> 74fdd9be
     height: 724.8
   m_MinSize: {x: 200, y: 100}
   m_MaxSize: {x: 16192, y: 16192}
@@ -323,13 +316,8 @@
     serializedVersion: 2
     x: 0
     y: 0
-<<<<<<< HEAD
-    width: 1206.4
-    height: 432.8
-=======
     width: 1171.2
     height: 488.8
->>>>>>> 74fdd9be
   m_MinSize: {x: 200, y: 50}
   m_MaxSize: {x: 16192, y: 8096}
   vertical: 0
@@ -352,13 +340,8 @@
     serializedVersion: 2
     x: 0
     y: 0
-<<<<<<< HEAD
-    width: 232
-    height: 432.8
-=======
     width: 285.6
     height: 488.8
->>>>>>> 74fdd9be
   m_MinSize: {x: 201, y: 226}
   m_MaxSize: {x: 4001, y: 4026}
   m_ActualView: {fileID: 13}
@@ -381,17 +364,10 @@
   m_Children: []
   m_Position:
     serializedVersion: 2
-<<<<<<< HEAD
-    x: 232
-    y: 0
-    width: 974.4
-    height: 432.8
-=======
     x: 285.6
     y: 0
     width: 885.6
     height: 488.8
->>>>>>> 74fdd9be
   m_MinSize: {x: 202, y: 226}
   m_MaxSize: {x: 4002, y: 4026}
   m_ActualView: {fileID: 12}
@@ -417,21 +393,12 @@
   m_Position:
     serializedVersion: 2
     x: 0
-<<<<<<< HEAD
-    y: 432.8
-    width: 1206.4
-    height: 292
-  m_MinSize: {x: 231, y: 276}
-  m_MaxSize: {x: 10001, y: 10026}
-  m_ActualView: {fileID: 16}
-=======
     y: 488.8
     width: 1171.2
     height: 236
   m_MinSize: {x: 51, y: 76}
   m_MaxSize: {x: 4001, y: 4026}
   m_ActualView: {fileID: 18}
->>>>>>> 74fdd9be
   m_Panes:
   - {fileID: 16}
   - {fileID: 17}
@@ -454,15 +421,9 @@
   m_Children: []
   m_Position:
     serializedVersion: 2
-<<<<<<< HEAD
-    x: 1206.4
-    y: 0
-    width: 329.59998
-=======
     x: 1171.2
     y: 0
     width: 364.80005
->>>>>>> 74fdd9be
     height: 724.8
   m_MinSize: {x: 276, y: 76}
   m_MaxSize: {x: 4001, y: 4026}
@@ -479,35 +440,23 @@
   m_PrefabAsset: {fileID: 0}
   m_GameObject: {fileID: 0}
   m_Enabled: 1
-  m_EditorHideFlags: 1
-  m_Script: {fileID: 12015, guid: 0000000000000000e000000000000000, type: 0}
-  m_Name: 
-  m_EditorClassIdentifier: 
-  m_MinSize: {x: 200, y: 200}
+  m_EditorHideFlags: 0
+  m_Script: {fileID: 12003, guid: 0000000000000000e000000000000000, type: 0}
+  m_Name: 
+  m_EditorClassIdentifier: 
+  m_MinSize: {x: 50, y: 50}
   m_MaxSize: {x: 4000, y: 4000}
   m_TitleContent:
-<<<<<<< HEAD
-    m_Text: Game
-    m_Image: {fileID: 4621777727084837110, guid: 0000000000000000d000000000000000, type: 0}
-=======
     m_Text: Console
     m_Image: {fileID: -4950941429401207979, guid: 0000000000000000d000000000000000, type: 0}
->>>>>>> 74fdd9be
     m_Tooltip: 
-    m_TextWithWhitespace: "Game\u200B"
+    m_TextWithWhitespace: "Console\u200B"
   m_Pos:
     serializedVersion: 2
-<<<<<<< HEAD
-    x: 233
-    y: 24
-    width: 972.4
-    height: 406.8
-=======
     x: 0
     y: 512.8
     width: 1170.2
     height: 210
->>>>>>> 74fdd9be
   m_SerializedDataModeController:
     m_DataMode: 0
     m_PreferredDataMode: 0
@@ -519,103 +468,28 @@
     m_SaveData: []
     m_ContainerData: []
     m_OverlaysVisible: 1
-  m_SerializedViewNames: []
-  m_SerializedViewValues: []
-  m_PlayModeViewName: GameView
-  m_ShowGizmos: 0
-  m_TargetDisplay: 0
-  m_ClearColor: {r: 0, g: 0, b: 0, a: 0}
-  m_TargetSize: {x: 1920, y: 1080}
-  m_TextureFilterMode: 0
-  m_TextureHideFlags: 61
-  m_RenderIMGUI: 1
-  m_EnterPlayModeBehavior: 2
-  m_UseMipMap: 0
-  m_VSyncEnabled: 0
-  m_Gizmos: 0
-  m_Stats: 0
-  m_SelectedSizes: 03000000000000000000000000000000000000000000000000000000000000000000000000000000
-  m_ZoomArea:
-    m_HRangeLocked: 0
-    m_VRangeLocked: 0
-    hZoomLockedByDefault: 0
-    vZoomLockedByDefault: 0
-    m_HBaseRangeMin: -768
-    m_HBaseRangeMax: 768
-    m_VBaseRangeMin: -432
-    m_VBaseRangeMax: 432
-    m_HAllowExceedBaseRangeMin: 1
-    m_HAllowExceedBaseRangeMax: 1
-    m_VAllowExceedBaseRangeMin: 1
-    m_VAllowExceedBaseRangeMax: 1
-    m_ScaleWithWindow: 0
-    m_HSlider: 1
-    m_VSlider: 1
-    m_IgnoreScrollWheelUntilClicked: 0
-    m_EnableMouseInput: 1
-    m_EnableSliderZoomHorizontal: 0
-    m_EnableSliderZoomVertical: 0
-    m_UniformScale: 1
-    m_UpDirection: 1
-    m_DrawArea:
-      serializedVersion: 2
-      x: 0
-      y: 21
-      width: 972.4
-      height: 385.8
-    m_Scale: {x: 0.6814213, y: 0.6814213}
-    m_Translation: {x: 449.0685, y: 294.374}
-    m_MarginLeft: 0
-    m_MarginRight: 0
-    m_MarginTop: 0
-    m_MarginBottom: 0
-    m_LastShownAreaInsideMargins:
-      serializedVersion: 2
-      x: -659.01746
-      y: -432
-      width: 1427.0175
-      height: 566.16956
-    m_MinimalGUI: 1
-  m_defaultScale: 0.44652775
-  m_LastWindowPixelSize: {x: 972.4, y: 406.8}
-  m_ClearInEditMode: 1
-  m_NoCameraWarning: 1
-  m_LowResolutionForAspectRatios: 01000000000000000000
-  m_XRRenderMode: 0
-  m_RenderTexture: {fileID: 0}
-  m_showToolbar: 1
---- !u!114 &13
-MonoBehaviour:
-  m_ObjectHideFlags: 52
-  m_CorrespondingSourceObject: {fileID: 0}
-  m_PrefabInstance: {fileID: 0}
-  m_PrefabAsset: {fileID: 0}
-  m_GameObject: {fileID: 0}
-  m_Enabled: 1
-  m_EditorHideFlags: 1
-  m_Script: {fileID: 12061, guid: 0000000000000000e000000000000000, type: 0}
-  m_Name: 
-  m_EditorClassIdentifier: 
-  m_MinSize: {x: 200, y: 200}
+--- !u!114 &19
+MonoBehaviour:
+  m_ObjectHideFlags: 52
+  m_CorrespondingSourceObject: {fileID: 0}
+  m_PrefabInstance: {fileID: 0}
+  m_PrefabAsset: {fileID: 0}
+  m_GameObject: {fileID: 0}
+  m_Enabled: 1
+  m_EditorHideFlags: 0
+  m_Script: {fileID: 12373, guid: 0000000000000000e000000000000000, type: 0}
+  m_Name: 
+  m_EditorClassIdentifier: 
+  m_MinSize: {x: 50, y: 50}
   m_MaxSize: {x: 4000, y: 4000}
   m_TitleContent:
-<<<<<<< HEAD
-    m_Text: Hierarchy
-    m_Image: {fileID: -3734745235275155857, guid: 0000000000000000d000000000000000, type: 0}
-=======
     m_Text: Audio Mixer
     m_Image: {fileID: -3283902137440876849, guid: 0000000000000000d000000000000000, type: 0}
->>>>>>> 74fdd9be
     m_Tooltip: 
-    m_TextWithWhitespace: "Hierarchy\u200B"
+    m_TextWithWhitespace: "Audio Mixer\u200B"
   m_Pos:
     serializedVersion: 2
     x: 0
-<<<<<<< HEAD
-    y: 24
-    width: 231
-    height: 406.8
-=======
     y: 950
     width: 1951
     height: 396
@@ -927,7 +801,7 @@
   m_VSyncEnabled: 0
   m_Gizmos: 0
   m_Stats: 0
-  m_SelectedSizes: 00000000000000000000000000000000000000000000000000000000000000000000000000000000
+  m_SelectedSizes: 03000000000000000000000000000000000000000000000000000000000000000000000000000000
   m_ZoomArea:
     m_HRangeLocked: 0
     m_VRangeLocked: 0
@@ -942,8 +816,8 @@
     m_VAllowExceedBaseRangeMin: 1
     m_VAllowExceedBaseRangeMax: 1
     m_ScaleWithWindow: 0
-    m_HSlider: 0
-    m_VSlider: 0
+    m_HSlider: 1
+    m_VSlider: 1
     m_IgnoreScrollWheelUntilClicked: 0
     m_EnableMouseInput: 1
     m_EnableSliderZoomHorizontal: 0
@@ -977,7 +851,7 @@
   m_XRRenderMode: 0
   m_RenderTexture: {fileID: 0}
   m_showToolbar: 1
---- !u!114 &23
+--- !u!114 &13
 MonoBehaviour:
   m_ObjectHideFlags: 52
   m_CorrespondingSourceObject: {fileID: 0}
@@ -1002,7 +876,6 @@
     y: 24
     width: 284.6
     height: 462.8
->>>>>>> 74fdd9be
   m_SerializedDataModeController:
     m_DataMode: 0
     m_PreferredDataMode: 0
@@ -1065,17 +938,10 @@
     m_TextWithWhitespace: "Scene\u200B"
   m_Pos:
     serializedVersion: 2
-<<<<<<< HEAD
-    x: 232
-    y: 79.200005
-    width: 972.4
-    height: 406.8
-=======
     x: 286.6
     y: 24
     width: 883.6
     height: 462.8
->>>>>>> 74fdd9be
   m_SerializedDataModeController:
     m_DataMode: 0
     m_PreferredDataMode: 0
@@ -2236,15 +2102,9 @@
     m_TextWithWhitespace: "Inspector\u200B"
   m_Pos:
     serializedVersion: 2
-<<<<<<< HEAD
-    x: 1207.4
-    y: 24
-    width: 328.59998
-=======
     x: 1172.2
     y: 24
     width: 363.80005
->>>>>>> 74fdd9be
     height: 698.8
   m_SerializedDataModeController:
     m_DataMode: 0
