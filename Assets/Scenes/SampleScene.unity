--- conflicted
+++ resolved
@@ -725,227 +725,7 @@
   m_LightCookieSize: {x: 1, y: 1}
   m_LightCookieOffset: {x: 0, y: 0}
   m_SoftShadowQuality: 1
-<<<<<<< HEAD
---- !u!1 &477120568
-GameObject:
-  m_ObjectHideFlags: 0
-  m_CorrespondingSourceObject: {fileID: 0}
-  m_PrefabInstance: {fileID: 0}
-  m_PrefabAsset: {fileID: 0}
-  serializedVersion: 6
-  m_Component:
-  - component: {fileID: 477120572}
-  - component: {fileID: 477120571}
-  - component: {fileID: 477120570}
-  - component: {fileID: 477120569}
-  m_Layer: 0
-  m_Name: Cube
-  m_TagString: Untagged
-  m_Icon: {fileID: 0}
-  m_NavMeshLayer: 0
-  m_StaticEditorFlags: 0
-  m_IsActive: 1
---- !u!65 &477120569
-BoxCollider:
-  m_ObjectHideFlags: 0
-  m_CorrespondingSourceObject: {fileID: 0}
-  m_PrefabInstance: {fileID: 0}
-  m_PrefabAsset: {fileID: 0}
-  m_GameObject: {fileID: 477120568}
-  m_Material: {fileID: 0}
-  m_IncludeLayers:
-    serializedVersion: 2
-    m_Bits: 0
-  m_ExcludeLayers:
-    serializedVersion: 2
-    m_Bits: 0
-  m_LayerOverridePriority: 0
-  m_IsTrigger: 0
-  m_ProvidesContacts: 0
-  m_Enabled: 1
-  serializedVersion: 3
-  m_Size: {x: 1, y: 1, z: 1}
-  m_Center: {x: 0, y: 0, z: 0}
---- !u!23 &477120570
-MeshRenderer:
-  m_ObjectHideFlags: 0
-  m_CorrespondingSourceObject: {fileID: 0}
-  m_PrefabInstance: {fileID: 0}
-  m_PrefabAsset: {fileID: 0}
-  m_GameObject: {fileID: 477120568}
-  m_Enabled: 1
-  m_CastShadows: 1
-  m_ReceiveShadows: 1
-  m_DynamicOccludee: 1
-  m_StaticShadowCaster: 0
-  m_MotionVectors: 1
-  m_LightProbeUsage: 1
-  m_ReflectionProbeUsage: 1
-  m_RayTracingMode: 2
-  m_RayTraceProcedural: 0
-  m_RayTracingAccelStructBuildFlagsOverride: 0
-  m_RayTracingAccelStructBuildFlags: 1
-  m_SmallMeshCulling: 1
-  m_RenderingLayerMask: 1
-  m_RendererPriority: 0
-  m_Materials:
-  - {fileID: 2100000, guid: 31321ba15b8f8eb4c954353edc038b1d, type: 2}
-  m_StaticBatchInfo:
-    firstSubMesh: 0
-    subMeshCount: 0
-  m_StaticBatchRoot: {fileID: 0}
-  m_ProbeAnchor: {fileID: 0}
-  m_LightProbeVolumeOverride: {fileID: 0}
-  m_ScaleInLightmap: 1
-  m_ReceiveGI: 1
-  m_PreserveUVs: 0
-  m_IgnoreNormalsForChartDetection: 0
-  m_ImportantGI: 0
-  m_StitchLightmapSeams: 1
-  m_SelectedEditorRenderState: 3
-  m_MinimumChartSize: 4
-  m_AutoUVMaxDistance: 0.5
-  m_AutoUVMaxAngle: 89
-  m_LightmapParameters: {fileID: 0}
-  m_SortingLayerID: 0
-  m_SortingLayer: 0
-  m_SortingOrder: 0
-  m_AdditionalVertexStreams: {fileID: 0}
---- !u!33 &477120571
-MeshFilter:
-  m_ObjectHideFlags: 0
-  m_CorrespondingSourceObject: {fileID: 0}
-  m_PrefabInstance: {fileID: 0}
-  m_PrefabAsset: {fileID: 0}
-  m_GameObject: {fileID: 477120568}
-  m_Mesh: {fileID: 10202, guid: 0000000000000000e000000000000000, type: 0}
---- !u!4 &477120572
-Transform:
-  m_ObjectHideFlags: 0
-  m_CorrespondingSourceObject: {fileID: 0}
-  m_PrefabInstance: {fileID: 0}
-  m_PrefabAsset: {fileID: 0}
-  m_GameObject: {fileID: 477120568}
-  serializedVersion: 2
-  m_LocalRotation: {x: 0, y: 0, z: 0, w: 1}
-  m_LocalPosition: {x: -2.1812842, y: 0.66, z: 1.1592836}
-  m_LocalScale: {x: 1, y: 1, z: 1}
-  m_ConstrainProportionsScale: 0
-  m_Children: []
-  m_Father: {fileID: 0}
-  m_LocalEulerAnglesHint: {x: 0, y: 0, z: 0}
---- !u!1 &671923608
-GameObject:
-  m_ObjectHideFlags: 0
-  m_CorrespondingSourceObject: {fileID: 0}
-  m_PrefabInstance: {fileID: 0}
-  m_PrefabAsset: {fileID: 0}
-  serializedVersion: 6
-  m_Component:
-  - component: {fileID: 671923612}
-  - component: {fileID: 671923611}
-  - component: {fileID: 671923610}
-  - component: {fileID: 671923609}
-  m_Layer: 0
-  m_Name: Cube (2)
-  m_TagString: Untagged
-  m_Icon: {fileID: 0}
-  m_NavMeshLayer: 0
-  m_StaticEditorFlags: 0
-  m_IsActive: 1
---- !u!65 &671923609
-BoxCollider:
-  m_ObjectHideFlags: 0
-  m_CorrespondingSourceObject: {fileID: 0}
-  m_PrefabInstance: {fileID: 0}
-  m_PrefabAsset: {fileID: 0}
-  m_GameObject: {fileID: 671923608}
-  m_Material: {fileID: 0}
-  m_IncludeLayers:
-    serializedVersion: 2
-    m_Bits: 0
-  m_ExcludeLayers:
-    serializedVersion: 2
-    m_Bits: 0
-  m_LayerOverridePriority: 0
-  m_IsTrigger: 0
-  m_ProvidesContacts: 0
-  m_Enabled: 1
-  serializedVersion: 3
-  m_Size: {x: 1, y: 1, z: 1}
-  m_Center: {x: 0, y: 0, z: 0}
---- !u!23 &671923610
-MeshRenderer:
-  m_ObjectHideFlags: 0
-  m_CorrespondingSourceObject: {fileID: 0}
-  m_PrefabInstance: {fileID: 0}
-  m_PrefabAsset: {fileID: 0}
-  m_GameObject: {fileID: 671923608}
-  m_Enabled: 1
-  m_CastShadows: 1
-  m_ReceiveShadows: 1
-  m_DynamicOccludee: 1
-  m_StaticShadowCaster: 0
-  m_MotionVectors: 1
-  m_LightProbeUsage: 1
-  m_ReflectionProbeUsage: 1
-  m_RayTracingMode: 2
-  m_RayTraceProcedural: 0
-  m_RayTracingAccelStructBuildFlagsOverride: 0
-  m_RayTracingAccelStructBuildFlags: 1
-  m_SmallMeshCulling: 1
-  m_RenderingLayerMask: 1
-  m_RendererPriority: 0
-  m_Materials:
-  - {fileID: 2100000, guid: 31321ba15b8f8eb4c954353edc038b1d, type: 2}
-  m_StaticBatchInfo:
-    firstSubMesh: 0
-    subMeshCount: 0
-  m_StaticBatchRoot: {fileID: 0}
-  m_ProbeAnchor: {fileID: 0}
-  m_LightProbeVolumeOverride: {fileID: 0}
-  m_ScaleInLightmap: 1
-  m_ReceiveGI: 1
-  m_PreserveUVs: 0
-  m_IgnoreNormalsForChartDetection: 0
-  m_ImportantGI: 0
-  m_StitchLightmapSeams: 1
-  m_SelectedEditorRenderState: 3
-  m_MinimumChartSize: 4
-  m_AutoUVMaxDistance: 0.5
-  m_AutoUVMaxAngle: 89
-  m_LightmapParameters: {fileID: 0}
-  m_SortingLayerID: 0
-  m_SortingLayer: 0
-  m_SortingOrder: 0
-  m_AdditionalVertexStreams: {fileID: 0}
---- !u!33 &671923611
-MeshFilter:
-  m_ObjectHideFlags: 0
-  m_CorrespondingSourceObject: {fileID: 0}
-  m_PrefabInstance: {fileID: 0}
-  m_PrefabAsset: {fileID: 0}
-  m_GameObject: {fileID: 671923608}
-  m_Mesh: {fileID: 10202, guid: 0000000000000000e000000000000000, type: 0}
---- !u!4 &671923612
-Transform:
-  m_ObjectHideFlags: 0
-  m_CorrespondingSourceObject: {fileID: 0}
-  m_PrefabInstance: {fileID: 0}
-  m_PrefabAsset: {fileID: 0}
-  m_GameObject: {fileID: 671923608}
-  serializedVersion: 2
-  m_LocalRotation: {x: 0, y: 0, z: 0, w: 1}
-  m_LocalPosition: {x: 1.165, y: 0.66, z: -0.993}
-  m_LocalScale: {x: 1, y: 1, z: 1}
-  m_ConstrainProportionsScale: 0
-  m_Children: []
-  m_Father: {fileID: 0}
-  m_LocalEulerAnglesHint: {x: 0, y: 0, z: 0}
---- !u!1 &832575517
-=======
 --- !u!1 &492541023
->>>>>>> 5b6f270d
 GameObject:
   m_ObjectHideFlags: 0
   m_CorrespondingSourceObject: {fileID: 0}
@@ -1019,70 +799,9 @@
   m_CorrespondingSourceObject: {fileID: 0}
   m_PrefabInstance: {fileID: 0}
   m_PrefabAsset: {fileID: 0}
-<<<<<<< HEAD
-  m_GameObject: {fileID: 832575517}
-  serializedVersion: 2
-  m_LocalRotation: {x: 0, y: 0, z: 0, w: 1}
-  m_LocalPosition: {x: 0, y: 0, z: 0}
-  m_LocalScale: {x: 1, y: 1, z: 1}
-  m_ConstrainProportionsScale: 0
-  m_Children: []
-  m_Father: {fileID: 0}
-  m_LocalEulerAnglesHint: {x: 0, y: 0, z: 0}
---- !u!1 &1013652082
-GameObject:
-  m_ObjectHideFlags: 0
-  m_CorrespondingSourceObject: {fileID: 0}
-  m_PrefabInstance: {fileID: 0}
-  m_PrefabAsset: {fileID: 0}
-  serializedVersion: 6
-  m_Component:
-  - component: {fileID: 1013652084}
-  - component: {fileID: 1013652083}
-  m_Layer: 0
-  m_Name: Camera Anchor
-  m_TagString: Untagged
-  m_Icon: {fileID: 1206586993520771344, guid: 0000000000000000d000000000000000, type: 0}
-  m_NavMeshLayer: 0
-  m_StaticEditorFlags: 0
-  m_IsActive: 1
---- !u!114 &1013652083
-MonoBehaviour:
-  m_ObjectHideFlags: 0
-  m_CorrespondingSourceObject: {fileID: 0}
-  m_PrefabInstance: {fileID: 0}
-  m_PrefabAsset: {fileID: 0}
-  m_GameObject: {fileID: 1013652082}
-  m_Enabled: 1
-  m_EditorHideFlags: 0
-  m_Script: {fileID: 11500000, guid: 60f7e87991c1c6c4db944e3235471c73, type: 3}
-  m_Name: 
-  m_EditorClassIdentifier: 
-  moveSpeed: 5
-  rotationSpeed: 100
---- !u!4 &1013652084
-Transform:
-  m_ObjectHideFlags: 0
-  m_CorrespondingSourceObject: {fileID: 0}
-  m_PrefabInstance: {fileID: 0}
-  m_PrefabAsset: {fileID: 0}
-  m_GameObject: {fileID: 1013652082}
-  serializedVersion: 2
-  m_LocalRotation: {x: 0, y: 0.4864878, z: 0, w: 0.8736874}
-  m_LocalPosition: {x: 0, y: 0, z: 0}
-  m_LocalScale: {x: 1, y: 1, z: 1}
-  m_ConstrainProportionsScale: 0
-  m_Children:
-  - {fileID: 2104418248}
-  - {fileID: 330585546}
-  m_Father: {fileID: 0}
-  m_LocalEulerAnglesHint: {x: 0, y: 58.22, z: 0}
---- !u!1 &1053410305
-=======
   m_GameObject: {fileID: 492541023}
   m_CullTransparentMesh: 1
 --- !u!1 &636621344
->>>>>>> 5b6f270d
 GameObject:
   m_ObjectHideFlags: 0
   m_CorrespondingSourceObject: {fileID: 0}
@@ -1249,124 +968,12 @@
   - {fileID: 492541024}
   m_Father: {fileID: 953956901}
   m_LocalEulerAnglesHint: {x: 0, y: 0, z: 0}
-<<<<<<< HEAD
---- !u!1 &1451453340
-GameObject:
-  m_ObjectHideFlags: 0
-  m_CorrespondingSourceObject: {fileID: 0}
-  m_PrefabInstance: {fileID: 0}
-  m_PrefabAsset: {fileID: 0}
-  serializedVersion: 6
-  m_Component:
-  - component: {fileID: 1451453344}
-  - component: {fileID: 1451453343}
-  - component: {fileID: 1451453342}
-  - component: {fileID: 1451453341}
-  m_Layer: 0
-  m_Name: Cube (1)
-  m_TagString: Untagged
-  m_Icon: {fileID: 0}
-  m_NavMeshLayer: 0
-  m_StaticEditorFlags: 0
-  m_IsActive: 1
---- !u!65 &1451453341
-BoxCollider:
-  m_ObjectHideFlags: 0
-  m_CorrespondingSourceObject: {fileID: 0}
-  m_PrefabInstance: {fileID: 0}
-  m_PrefabAsset: {fileID: 0}
-  m_GameObject: {fileID: 1451453340}
-  m_Material: {fileID: 0}
-  m_IncludeLayers:
-    serializedVersion: 2
-    m_Bits: 0
-  m_ExcludeLayers:
-    serializedVersion: 2
-    m_Bits: 0
-  m_LayerOverridePriority: 0
-  m_IsTrigger: 0
-  m_ProvidesContacts: 0
-  m_Enabled: 1
-  serializedVersion: 3
-  m_Size: {x: 1, y: 1, z: 1}
-  m_Center: {x: 0, y: 0, z: 0}
---- !u!23 &1451453342
-MeshRenderer:
-  m_ObjectHideFlags: 0
-  m_CorrespondingSourceObject: {fileID: 0}
-  m_PrefabInstance: {fileID: 0}
-  m_PrefabAsset: {fileID: 0}
-  m_GameObject: {fileID: 1451453340}
-  m_Enabled: 1
-  m_CastShadows: 1
-  m_ReceiveShadows: 1
-  m_DynamicOccludee: 1
-  m_StaticShadowCaster: 0
-  m_MotionVectors: 1
-  m_LightProbeUsage: 1
-  m_ReflectionProbeUsage: 1
-  m_RayTracingMode: 2
-  m_RayTraceProcedural: 0
-  m_RayTracingAccelStructBuildFlagsOverride: 0
-  m_RayTracingAccelStructBuildFlags: 1
-  m_SmallMeshCulling: 1
-  m_RenderingLayerMask: 1
-  m_RendererPriority: 0
-  m_Materials:
-  - {fileID: 2100000, guid: 31321ba15b8f8eb4c954353edc038b1d, type: 2}
-  m_StaticBatchInfo:
-    firstSubMesh: 0
-    subMeshCount: 0
-  m_StaticBatchRoot: {fileID: 0}
-  m_ProbeAnchor: {fileID: 0}
-  m_LightProbeVolumeOverride: {fileID: 0}
-  m_ScaleInLightmap: 1
-  m_ReceiveGI: 1
-  m_PreserveUVs: 0
-  m_IgnoreNormalsForChartDetection: 0
-  m_ImportantGI: 0
-  m_StitchLightmapSeams: 1
-  m_SelectedEditorRenderState: 3
-  m_MinimumChartSize: 4
-  m_AutoUVMaxDistance: 0.5
-  m_AutoUVMaxAngle: 89
-  m_LightmapParameters: {fileID: 0}
-  m_SortingLayerID: 0
-  m_SortingLayer: 0
-  m_SortingOrder: 0
-  m_AdditionalVertexStreams: {fileID: 0}
---- !u!33 &1451453343
-MeshFilter:
-  m_ObjectHideFlags: 0
-  m_CorrespondingSourceObject: {fileID: 0}
-  m_PrefabInstance: {fileID: 0}
-  m_PrefabAsset: {fileID: 0}
-  m_GameObject: {fileID: 1451453340}
-  m_Mesh: {fileID: 10202, guid: 0000000000000000e000000000000000, type: 0}
---- !u!4 &1451453344
-Transform:
-  m_ObjectHideFlags: 0
-  m_CorrespondingSourceObject: {fileID: 0}
-  m_PrefabInstance: {fileID: 0}
-  m_PrefabAsset: {fileID: 0}
-  m_GameObject: {fileID: 1451453340}
-  serializedVersion: 2
-  m_LocalRotation: {x: 0, y: 0, z: 0, w: 1}
-  m_LocalPosition: {x: 1.536, y: 0.66, z: 0.905}
-  m_LocalScale: {x: 1, y: 1, z: 1}
-  m_ConstrainProportionsScale: 0
-  m_Children: []
-  m_Father: {fileID: 0}
-  m_LocalEulerAnglesHint: {x: 0, y: 0, z: 0}
---- !u!1 &1489499668
-=======
   m_AnchorMin: {x: 0, y: 0}
   m_AnchorMax: {x: 1, y: 1}
   m_AnchoredPosition: {x: 0, y: 0}
   m_SizeDelta: {x: 0, y: 0}
   m_Pivot: {x: 0.5, y: 0.5}
 --- !u!1 &680392390
->>>>>>> 5b6f270d
 GameObject:
   m_ObjectHideFlags: 0
   m_CorrespondingSourceObject: {fileID: 0}
@@ -3430,248 +3037,6 @@
   m_SortingLayer: 0
   m_SortingOrder: 0
   m_AdditionalVertexStreams: {fileID: 0}
-<<<<<<< HEAD
---- !u!33 &1489499671
-MeshFilter:
-  m_ObjectHideFlags: 0
-  m_CorrespondingSourceObject: {fileID: 0}
-  m_PrefabInstance: {fileID: 0}
-  m_PrefabAsset: {fileID: 0}
-  m_GameObject: {fileID: 1489499668}
-  m_Mesh: {fileID: 10202, guid: 0000000000000000e000000000000000, type: 0}
---- !u!4 &1489499672
-Transform:
-  m_ObjectHideFlags: 0
-  m_CorrespondingSourceObject: {fileID: 0}
-  m_PrefabInstance: {fileID: 0}
-  m_PrefabAsset: {fileID: 0}
-  m_GameObject: {fileID: 1489499668}
-  serializedVersion: 2
-  m_LocalRotation: {x: 0, y: 0, z: 0, w: 1}
-  m_LocalPosition: {x: 0, y: 0, z: 0}
-  m_LocalScale: {x: 10, y: 0.5, z: 10}
-  m_ConstrainProportionsScale: 0
-  m_Children: []
-  m_Father: {fileID: 0}
-  m_LocalEulerAnglesHint: {x: 0, y: 0, z: 0}
---- !u!1 &1692396671
-GameObject:
-  m_ObjectHideFlags: 0
-  m_CorrespondingSourceObject: {fileID: 0}
-  m_PrefabInstance: {fileID: 0}
-  m_PrefabAsset: {fileID: 0}
-  serializedVersion: 6
-  m_Component:
-  - component: {fileID: 1692396675}
-  - component: {fileID: 1692396674}
-  - component: {fileID: 1692396673}
-  - component: {fileID: 1692396672}
-  m_Layer: 0
-  m_Name: Cube (3)
-  m_TagString: Untagged
-  m_Icon: {fileID: 0}
-  m_NavMeshLayer: 0
-  m_StaticEditorFlags: 0
-  m_IsActive: 1
---- !u!65 &1692396672
-BoxCollider:
-  m_ObjectHideFlags: 0
-  m_CorrespondingSourceObject: {fileID: 0}
-  m_PrefabInstance: {fileID: 0}
-  m_PrefabAsset: {fileID: 0}
-  m_GameObject: {fileID: 1692396671}
-  m_Material: {fileID: 0}
-  m_IncludeLayers:
-    serializedVersion: 2
-    m_Bits: 0
-  m_ExcludeLayers:
-    serializedVersion: 2
-    m_Bits: 0
-  m_LayerOverridePriority: 0
-  m_IsTrigger: 0
-  m_ProvidesContacts: 0
-  m_Enabled: 1
-  serializedVersion: 3
-  m_Size: {x: 1, y: 1, z: 1}
-  m_Center: {x: 0, y: 0, z: 0}
---- !u!23 &1692396673
-MeshRenderer:
-  m_ObjectHideFlags: 0
-  m_CorrespondingSourceObject: {fileID: 0}
-  m_PrefabInstance: {fileID: 0}
-  m_PrefabAsset: {fileID: 0}
-  m_GameObject: {fileID: 1692396671}
-  m_Enabled: 1
-  m_CastShadows: 1
-  m_ReceiveShadows: 1
-  m_DynamicOccludee: 1
-  m_StaticShadowCaster: 0
-  m_MotionVectors: 1
-  m_LightProbeUsage: 1
-  m_ReflectionProbeUsage: 1
-  m_RayTracingMode: 2
-  m_RayTraceProcedural: 0
-  m_RayTracingAccelStructBuildFlagsOverride: 0
-  m_RayTracingAccelStructBuildFlags: 1
-  m_SmallMeshCulling: 1
-  m_RenderingLayerMask: 1
-  m_RendererPriority: 0
-  m_Materials:
-  - {fileID: 2100000, guid: 31321ba15b8f8eb4c954353edc038b1d, type: 2}
-  m_StaticBatchInfo:
-    firstSubMesh: 0
-    subMeshCount: 0
-  m_StaticBatchRoot: {fileID: 0}
-  m_ProbeAnchor: {fileID: 0}
-  m_LightProbeVolumeOverride: {fileID: 0}
-  m_ScaleInLightmap: 1
-  m_ReceiveGI: 1
-  m_PreserveUVs: 0
-  m_IgnoreNormalsForChartDetection: 0
-  m_ImportantGI: 0
-  m_StitchLightmapSeams: 1
-  m_SelectedEditorRenderState: 3
-  m_MinimumChartSize: 4
-  m_AutoUVMaxDistance: 0.5
-  m_AutoUVMaxAngle: 89
-  m_LightmapParameters: {fileID: 0}
-  m_SortingLayerID: 0
-  m_SortingLayer: 0
-  m_SortingOrder: 0
-  m_AdditionalVertexStreams: {fileID: 0}
---- !u!33 &1692396674
-MeshFilter:
-  m_ObjectHideFlags: 0
-  m_CorrespondingSourceObject: {fileID: 0}
-  m_PrefabInstance: {fileID: 0}
-  m_PrefabAsset: {fileID: 0}
-  m_GameObject: {fileID: 1692396671}
-  m_Mesh: {fileID: 10202, guid: 0000000000000000e000000000000000, type: 0}
---- !u!4 &1692396675
-Transform:
-  m_ObjectHideFlags: 0
-  m_CorrespondingSourceObject: {fileID: 0}
-  m_PrefabInstance: {fileID: 0}
-  m_PrefabAsset: {fileID: 0}
-  m_GameObject: {fileID: 1692396671}
-  serializedVersion: 2
-  m_LocalRotation: {x: 0, y: 0, z: 0, w: 1}
-  m_LocalPosition: {x: -2.959, y: 0.66, z: -3.083}
-  m_LocalScale: {x: 1, y: 1, z: 1}
-  m_ConstrainProportionsScale: 0
-  m_Children: []
-  m_Father: {fileID: 0}
-  m_LocalEulerAnglesHint: {x: 0, y: 0, z: 0}
---- !u!1 &2104418247
-GameObject:
-  m_ObjectHideFlags: 0
-  m_CorrespondingSourceObject: {fileID: 0}
-  m_PrefabInstance: {fileID: 0}
-  m_PrefabAsset: {fileID: 0}
-  serializedVersion: 6
-  m_Component:
-  - component: {fileID: 2104418248}
-  - component: {fileID: 2104418251}
-  - component: {fileID: 2104418250}
-  - component: {fileID: 2104418249}
-  m_Layer: 0
-  m_Name: Center
-  m_TagString: Untagged
-  m_Icon: {fileID: 0}
-  m_NavMeshLayer: 0
-  m_StaticEditorFlags: 0
-  m_IsActive: 0
---- !u!4 &2104418248
-Transform:
-  m_ObjectHideFlags: 0
-  m_CorrespondingSourceObject: {fileID: 0}
-  m_PrefabInstance: {fileID: 0}
-  m_PrefabAsset: {fileID: 0}
-  m_GameObject: {fileID: 2104418247}
-  serializedVersion: 2
-  m_LocalRotation: {x: 0, y: 0, z: 0, w: 1}
-  m_LocalPosition: {x: 0, y: 0, z: 0}
-  m_LocalScale: {x: 1, y: 1, z: 1}
-  m_ConstrainProportionsScale: 0
-  m_Children: []
-  m_Father: {fileID: 1013652084}
-  m_LocalEulerAnglesHint: {x: 0, y: 0, z: 0}
---- !u!135 &2104418249
-SphereCollider:
-  m_ObjectHideFlags: 0
-  m_CorrespondingSourceObject: {fileID: 0}
-  m_PrefabInstance: {fileID: 0}
-  m_PrefabAsset: {fileID: 0}
-  m_GameObject: {fileID: 2104418247}
-  m_Material: {fileID: 0}
-  m_IncludeLayers:
-    serializedVersion: 2
-    m_Bits: 0
-  m_ExcludeLayers:
-    serializedVersion: 2
-    m_Bits: 0
-  m_LayerOverridePriority: 0
-  m_IsTrigger: 0
-  m_ProvidesContacts: 0
-  m_Enabled: 1
-  serializedVersion: 3
-  m_Radius: 0.5
-  m_Center: {x: 0, y: 0, z: 0}
---- !u!23 &2104418250
-MeshRenderer:
-  m_ObjectHideFlags: 0
-  m_CorrespondingSourceObject: {fileID: 0}
-  m_PrefabInstance: {fileID: 0}
-  m_PrefabAsset: {fileID: 0}
-  m_GameObject: {fileID: 2104418247}
-  m_Enabled: 1
-  m_CastShadows: 1
-  m_ReceiveShadows: 1
-  m_DynamicOccludee: 1
-  m_StaticShadowCaster: 0
-  m_MotionVectors: 1
-  m_LightProbeUsage: 1
-  m_ReflectionProbeUsage: 1
-  m_RayTracingMode: 2
-  m_RayTraceProcedural: 0
-  m_RayTracingAccelStructBuildFlagsOverride: 0
-  m_RayTracingAccelStructBuildFlags: 1
-  m_SmallMeshCulling: 1
-  m_RenderingLayerMask: 1
-  m_RendererPriority: 0
-  m_Materials:
-  - {fileID: 2100000, guid: 31321ba15b8f8eb4c954353edc038b1d, type: 2}
-  m_StaticBatchInfo:
-    firstSubMesh: 0
-    subMeshCount: 0
-  m_StaticBatchRoot: {fileID: 0}
-  m_ProbeAnchor: {fileID: 0}
-  m_LightProbeVolumeOverride: {fileID: 0}
-  m_ScaleInLightmap: 1
-  m_ReceiveGI: 1
-  m_PreserveUVs: 0
-  m_IgnoreNormalsForChartDetection: 0
-  m_ImportantGI: 0
-  m_StitchLightmapSeams: 1
-  m_SelectedEditorRenderState: 3
-  m_MinimumChartSize: 4
-  m_AutoUVMaxDistance: 0.5
-  m_AutoUVMaxAngle: 89
-  m_LightmapParameters: {fileID: 0}
-  m_SortingLayerID: 0
-  m_SortingLayer: 0
-  m_SortingOrder: 0
-  m_AdditionalVertexStreams: {fileID: 0}
---- !u!33 &2104418251
-MeshFilter:
-  m_ObjectHideFlags: 0
-  m_CorrespondingSourceObject: {fileID: 0}
-  m_PrefabInstance: {fileID: 0}
-  m_PrefabAsset: {fileID: 0}
-  m_GameObject: {fileID: 2104418247}
-  m_Mesh: {fileID: 10207, guid: 0000000000000000e000000000000000, type: 0}
-=======
->>>>>>> 5b6f270d
 --- !u!1660057539 &9223372036854775807
 SceneRoots:
   m_ObjectHideFlags: 0
@@ -3681,16 +3046,9 @@
   - {fileID: 832575519}
   - {fileID: 1489499672}
   - {fileID: 1053410307}
-<<<<<<< HEAD
-  - {fileID: 477120572}
-  - {fileID: 1451453344}
-  - {fileID: 671923612}
-  - {fileID: 1692396675}
-=======
   - {fileID: 4838260138717750261}
   - {fileID: 1350008879}
   - {fileID: 1687605551}
   - {fileID: 953956901}
   - {fileID: 1210393050}
-  - {fileID: 1211241671}
->>>>>>> 5b6f270d
+  - {fileID: 1211241671}