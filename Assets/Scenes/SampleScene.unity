--- conflicted
+++ resolved
@@ -725,9 +725,6 @@
   m_LightCookieSize: {x: 1, y: 1}
   m_LightCookieOffset: {x: 0, y: 0}
   m_SoftShadowQuality: 1
-<<<<<<< HEAD
---- !u!1 &492541023
-=======
 --- !u!1 &477120568
 GameObject:
   m_ObjectHideFlags: 0
@@ -945,7 +942,6 @@
   m_Father: {fileID: 0}
   m_LocalEulerAnglesHint: {x: 0, y: 0, z: 0}
 --- !u!1 &832575517
->>>>>>> 1b67c2b6
 GameObject:
   m_ObjectHideFlags: 0
   m_CorrespondingSourceObject: {fileID: 0}
@@ -953,77 +949,38 @@
   m_PrefabAsset: {fileID: 0}
   serializedVersion: 6
   m_Component:
-  - component: {fileID: 492541024}
-  - component: {fileID: 492541026}
-  - component: {fileID: 492541025}
-  m_Layer: 5
-  m_Name: BG
+  - component: {fileID: 832575519}
+  - component: {fileID: 832575518}
+  m_Layer: 0
+  m_Name: Global Volume
   m_TagString: Untagged
   m_Icon: {fileID: 0}
   m_NavMeshLayer: 0
   m_StaticEditorFlags: 0
   m_IsActive: 1
---- !u!224 &492541024
-RectTransform:
-  m_ObjectHideFlags: 0
-  m_CorrespondingSourceObject: {fileID: 0}
-  m_PrefabInstance: {fileID: 0}
-  m_PrefabAsset: {fileID: 0}
-  m_GameObject: {fileID: 492541023}
-  m_LocalRotation: {x: 0, y: 0, z: 0, w: 1}
-  m_LocalPosition: {x: 0, y: 0, z: 0}
-  m_LocalScale: {x: 1, y: 1, z: 1}
-  m_ConstrainProportionsScale: 0
-  m_Children:
-  - {fileID: 1287648227}
-  m_Father: {fileID: 665768818}
-  m_LocalEulerAnglesHint: {x: 0, y: 0, z: 0}
-  m_AnchorMin: {x: 0, y: 0}
-  m_AnchorMax: {x: 1, y: 1}
-  m_AnchoredPosition: {x: 0, y: 0}
-  m_SizeDelta: {x: 0, y: 0}
-  m_Pivot: {x: 0.5, y: 0.5}
---- !u!114 &492541025
+--- !u!114 &832575518
 MonoBehaviour:
   m_ObjectHideFlags: 0
   m_CorrespondingSourceObject: {fileID: 0}
   m_PrefabInstance: {fileID: 0}
   m_PrefabAsset: {fileID: 0}
-  m_GameObject: {fileID: 492541023}
+  m_GameObject: {fileID: 832575517}
   m_Enabled: 1
   m_EditorHideFlags: 0
-  m_Script: {fileID: 11500000, guid: fe87c0e1cc204ed48ad3b37840f39efc, type: 3}
+  m_Script: {fileID: 11500000, guid: 172515602e62fb746b5d573b38a5fe58, type: 3}
   m_Name: 
   m_EditorClassIdentifier: 
-  m_Material: {fileID: 0}
-  m_Color: {r: 0, g: 0, b: 0, a: 1}
-  m_RaycastTarget: 1
-  m_RaycastPadding: {x: 0, y: 0, z: 0, w: 0}
-  m_Maskable: 1
-  m_OnCullStateChanged:
-    m_PersistentCalls:
-      m_Calls: []
-  m_Sprite: {fileID: 10907, guid: 0000000000000000f000000000000000, type: 0}
-  m_Type: 1
-  m_PreserveAspect: 0
-  m_FillCenter: 1
-  m_FillMethod: 4
-  m_FillAmount: 1
-  m_FillClockwise: 1
-  m_FillOrigin: 0
-  m_UseSpriteMesh: 0
-  m_PixelsPerUnitMultiplier: 1
---- !u!222 &492541026
-CanvasRenderer:
-  m_ObjectHideFlags: 0
-  m_CorrespondingSourceObject: {fileID: 0}
-  m_PrefabInstance: {fileID: 0}
-  m_PrefabAsset: {fileID: 0}
-<<<<<<< HEAD
-  m_GameObject: {fileID: 492541023}
-  m_CullTransparentMesh: 1
---- !u!1 &636621344
-=======
+  m_IsGlobal: 1
+  priority: 0
+  blendDistance: 0
+  weight: 1
+  sharedProfile: {fileID: 11400000, guid: ab09877e2e707104187f6f83e2f62510, type: 2}
+--- !u!4 &832575519
+Transform:
+  m_ObjectHideFlags: 0
+  m_CorrespondingSourceObject: {fileID: 0}
+  m_PrefabInstance: {fileID: 0}
+  m_PrefabAsset: {fileID: 0}
   m_GameObject: {fileID: 832575517}
   serializedVersion: 2
   m_LocalRotation: {x: 0, y: 0, z: 0, w: 1}
@@ -1081,845 +1038,6 @@
   - {fileID: 330585546}
   m_Father: {fileID: 0}
   m_LocalEulerAnglesHint: {x: 0, y: 58.22, z: 0}
---- !u!1 &1053410305
->>>>>>> 1b67c2b6
-GameObject:
-  m_ObjectHideFlags: 0
-  m_CorrespondingSourceObject: {fileID: 0}
-  m_PrefabInstance: {fileID: 0}
-  m_PrefabAsset: {fileID: 0}
-  serializedVersion: 6
-  m_Component:
-  - component: {fileID: 636621345}
-  - component: {fileID: 636621347}
-  - component: {fileID: 636621346}
-  m_Layer: 5
-  m_Name: YOU WIN
-  m_TagString: Untagged
-  m_Icon: {fileID: 0}
-  m_NavMeshLayer: 0
-  m_StaticEditorFlags: 0
-  m_IsActive: 1
---- !u!224 &636621345
-RectTransform:
-  m_ObjectHideFlags: 0
-  m_CorrespondingSourceObject: {fileID: 0}
-  m_PrefabInstance: {fileID: 0}
-  m_PrefabAsset: {fileID: 0}
-  m_GameObject: {fileID: 636621344}
-  m_LocalRotation: {x: 0, y: 0, z: 0, w: 1}
-  m_LocalPosition: {x: 0, y: 0, z: 0}
-  m_LocalScale: {x: 1, y: 1, z: 1}
-  m_ConstrainProportionsScale: 0
-  m_Children: []
-  m_Father: {fileID: 1494756282}
-  m_LocalEulerAnglesHint: {x: 0, y: 0, z: 0}
-  m_AnchorMin: {x: 0.5, y: 0.5}
-  m_AnchorMax: {x: 0.5, y: 0.5}
-  m_AnchoredPosition: {x: 0, y: 153}
-  m_SizeDelta: {x: 200, y: 50}
-  m_Pivot: {x: 0.5, y: 0.5}
---- !u!114 &636621346
-MonoBehaviour:
-  m_ObjectHideFlags: 0
-  m_CorrespondingSourceObject: {fileID: 0}
-  m_PrefabInstance: {fileID: 0}
-  m_PrefabAsset: {fileID: 0}
-  m_GameObject: {fileID: 636621344}
-  m_Enabled: 1
-  m_EditorHideFlags: 0
-  m_Script: {fileID: 11500000, guid: f4688fdb7df04437aeb418b961361dc5, type: 3}
-  m_Name: 
-  m_EditorClassIdentifier: 
-  m_Material: {fileID: 0}
-  m_Color: {r: 1, g: 1, b: 1, a: 1}
-  m_RaycastTarget: 1
-  m_RaycastPadding: {x: 0, y: 0, z: 0, w: 0}
-  m_Maskable: 1
-  m_OnCullStateChanged:
-    m_PersistentCalls:
-      m_Calls: []
-  m_text: YOU WIN
-  m_isRightToLeft: 0
-  m_fontAsset: {fileID: 11400000, guid: 8f586378b4e144a9851e7b34d9b748ee, type: 2}
-  m_sharedMaterial: {fileID: 2180264, guid: 8f586378b4e144a9851e7b34d9b748ee, type: 2}
-  m_fontSharedMaterials: []
-  m_fontMaterial: {fileID: 0}
-  m_fontMaterials: []
-  m_fontColor32:
-    serializedVersion: 2
-    rgba: 4294967295
-  m_fontColor: {r: 1, g: 1, b: 1, a: 1}
-  m_enableVertexGradient: 1
-  m_colorMode: 3
-  m_fontColorGradient:
-    topLeft: {r: 1, g: 0.99607843, b: 0.627451, a: 1}
-    topRight: {r: 1, g: 0.99607843, b: 0.627451, a: 1}
-    bottomLeft: {r: 1, g: 0.98614883, b: 0.8254717, a: 1}
-    bottomRight: {r: 1, g: 0.9843137, b: 0.8235294, a: 1}
-  m_fontColorGradientPreset: {fileID: 0}
-  m_spriteAsset: {fileID: 0}
-  m_tintAllSprites: 0
-  m_StyleSheet: {fileID: 0}
-  m_TextStyleHashCode: -1183493901
-  m_overrideHtmlColors: 0
-  m_faceColor:
-    serializedVersion: 2
-    rgba: 4294967295
-  m_fontSize: 200
-  m_fontSizeBase: 200
-  m_fontWeight: 400
-  m_enableAutoSizing: 0
-  m_fontSizeMin: 18
-  m_fontSizeMax: 72
-  m_fontStyle: 0
-  m_HorizontalAlignment: 2
-  m_VerticalAlignment: 256
-  m_textAlignment: 65535
-  m_characterSpacing: 0
-  m_wordSpacing: 0
-  m_lineSpacing: 0
-  m_lineSpacingMax: 0
-  m_paragraphSpacing: 0
-  m_charWidthMaxAdj: 0
-  m_TextWrappingMode: 1
-  m_wordWrappingRatios: 0.4
-  m_overflowMode: 0
-  m_linkedTextComponent: {fileID: 0}
-  parentLinkedComponent: {fileID: 0}
-  m_enableKerning: 0
-  m_ActiveFontFeatures: 6e72656b
-  m_enableExtraPadding: 0
-  checkPaddingRequired: 0
-  m_isRichText: 1
-  m_EmojiFallbackSupport: 1
-  m_parseCtrlCharacters: 1
-  m_isOrthographic: 1
-  m_isCullingEnabled: 0
-  m_horizontalMapping: 0
-  m_verticalMapping: 0
-  m_uvLineOffset: 0
-  m_geometrySortingOrder: 0
-  m_IsTextObjectScaleStatic: 0
-  m_VertexBufferAutoSizeReduction: 0
-  m_useMaxVisibleDescender: 1
-  m_pageToDisplay: 1
-  m_margin: {x: -857.4436, y: 0, z: -734.291, w: -236.27454}
-  m_isUsingLegacyAnimationComponent: 0
-  m_isVolumetricText: 0
-  m_hasFontAssetChanged: 0
-  m_baseMaterial: {fileID: 0}
-  m_maskOffset: {x: 0, y: 0, z: 0, w: 0}
---- !u!222 &636621347
-CanvasRenderer:
-  m_ObjectHideFlags: 0
-  m_CorrespondingSourceObject: {fileID: 0}
-  m_PrefabInstance: {fileID: 0}
-  m_PrefabAsset: {fileID: 0}
-  m_GameObject: {fileID: 636621344}
-  m_CullTransparentMesh: 1
---- !u!1 &665768817
-GameObject:
-  m_ObjectHideFlags: 0
-  m_CorrespondingSourceObject: {fileID: 0}
-  m_PrefabInstance: {fileID: 0}
-  m_PrefabAsset: {fileID: 0}
-  serializedVersion: 6
-  m_Component:
-  - component: {fileID: 665768818}
-  m_Layer: 5
-  m_Name: Lose Screen
-  m_TagString: Untagged
-  m_Icon: {fileID: 0}
-  m_NavMeshLayer: 0
-  m_StaticEditorFlags: 0
-  m_IsActive: 0
---- !u!224 &665768818
-RectTransform:
-  m_ObjectHideFlags: 0
-  m_CorrespondingSourceObject: {fileID: 0}
-  m_PrefabInstance: {fileID: 0}
-  m_PrefabAsset: {fileID: 0}
-  m_GameObject: {fileID: 665768817}
-  m_LocalRotation: {x: 0, y: 0, z: 0, w: 1}
-  m_LocalPosition: {x: 0, y: 0, z: 0}
-  m_LocalScale: {x: 1, y: 1, z: 1}
-  m_ConstrainProportionsScale: 0
-  m_Children:
-  - {fileID: 492541024}
-  m_Father: {fileID: 953956901}
-  m_LocalEulerAnglesHint: {x: 0, y: 0, z: 0}
-<<<<<<< HEAD
-  m_AnchorMin: {x: 0, y: 0}
-  m_AnchorMax: {x: 1, y: 1}
-  m_AnchoredPosition: {x: 0, y: 0}
-  m_SizeDelta: {x: 0, y: 0}
-  m_Pivot: {x: 0.5, y: 0.5}
---- !u!1 &680392390
-=======
---- !u!1 &1451453340
-GameObject:
-  m_ObjectHideFlags: 0
-  m_CorrespondingSourceObject: {fileID: 0}
-  m_PrefabInstance: {fileID: 0}
-  m_PrefabAsset: {fileID: 0}
-  serializedVersion: 6
-  m_Component:
-  - component: {fileID: 1451453344}
-  - component: {fileID: 1451453343}
-  - component: {fileID: 1451453342}
-  - component: {fileID: 1451453341}
-  m_Layer: 0
-  m_Name: Cube (1)
-  m_TagString: Untagged
-  m_Icon: {fileID: 0}
-  m_NavMeshLayer: 0
-  m_StaticEditorFlags: 0
-  m_IsActive: 1
---- !u!65 &1451453341
-BoxCollider:
-  m_ObjectHideFlags: 0
-  m_CorrespondingSourceObject: {fileID: 0}
-  m_PrefabInstance: {fileID: 0}
-  m_PrefabAsset: {fileID: 0}
-  m_GameObject: {fileID: 1451453340}
-  m_Material: {fileID: 0}
-  m_IncludeLayers:
-    serializedVersion: 2
-    m_Bits: 0
-  m_ExcludeLayers:
-    serializedVersion: 2
-    m_Bits: 0
-  m_LayerOverridePriority: 0
-  m_IsTrigger: 0
-  m_ProvidesContacts: 0
-  m_Enabled: 1
-  serializedVersion: 3
-  m_Size: {x: 1, y: 1, z: 1}
-  m_Center: {x: 0, y: 0, z: 0}
---- !u!23 &1451453342
-MeshRenderer:
-  m_ObjectHideFlags: 0
-  m_CorrespondingSourceObject: {fileID: 0}
-  m_PrefabInstance: {fileID: 0}
-  m_PrefabAsset: {fileID: 0}
-  m_GameObject: {fileID: 1451453340}
-  m_Enabled: 1
-  m_CastShadows: 1
-  m_ReceiveShadows: 1
-  m_DynamicOccludee: 1
-  m_StaticShadowCaster: 0
-  m_MotionVectors: 1
-  m_LightProbeUsage: 1
-  m_ReflectionProbeUsage: 1
-  m_RayTracingMode: 2
-  m_RayTraceProcedural: 0
-  m_RayTracingAccelStructBuildFlagsOverride: 0
-  m_RayTracingAccelStructBuildFlags: 1
-  m_SmallMeshCulling: 1
-  m_RenderingLayerMask: 1
-  m_RendererPriority: 0
-  m_Materials:
-  - {fileID: 2100000, guid: 31321ba15b8f8eb4c954353edc038b1d, type: 2}
-  m_StaticBatchInfo:
-    firstSubMesh: 0
-    subMeshCount: 0
-  m_StaticBatchRoot: {fileID: 0}
-  m_ProbeAnchor: {fileID: 0}
-  m_LightProbeVolumeOverride: {fileID: 0}
-  m_ScaleInLightmap: 1
-  m_ReceiveGI: 1
-  m_PreserveUVs: 0
-  m_IgnoreNormalsForChartDetection: 0
-  m_ImportantGI: 0
-  m_StitchLightmapSeams: 1
-  m_SelectedEditorRenderState: 3
-  m_MinimumChartSize: 4
-  m_AutoUVMaxDistance: 0.5
-  m_AutoUVMaxAngle: 89
-  m_LightmapParameters: {fileID: 0}
-  m_SortingLayerID: 0
-  m_SortingLayer: 0
-  m_SortingOrder: 0
-  m_AdditionalVertexStreams: {fileID: 0}
---- !u!33 &1451453343
-MeshFilter:
-  m_ObjectHideFlags: 0
-  m_CorrespondingSourceObject: {fileID: 0}
-  m_PrefabInstance: {fileID: 0}
-  m_PrefabAsset: {fileID: 0}
-  m_GameObject: {fileID: 1451453340}
-  m_Mesh: {fileID: 10202, guid: 0000000000000000e000000000000000, type: 0}
---- !u!4 &1451453344
-Transform:
-  m_ObjectHideFlags: 0
-  m_CorrespondingSourceObject: {fileID: 0}
-  m_PrefabInstance: {fileID: 0}
-  m_PrefabAsset: {fileID: 0}
-  m_GameObject: {fileID: 1451453340}
-  serializedVersion: 2
-  m_LocalRotation: {x: 0, y: 0, z: 0, w: 1}
-  m_LocalPosition: {x: 1.536, y: 0.66, z: 0.905}
-  m_LocalScale: {x: 1, y: 1, z: 1}
-  m_ConstrainProportionsScale: 0
-  m_Children: []
-  m_Father: {fileID: 0}
-  m_LocalEulerAnglesHint: {x: 0, y: 0, z: 0}
---- !u!1 &1489499668
->>>>>>> 1b67c2b6
-GameObject:
-  m_ObjectHideFlags: 0
-  m_CorrespondingSourceObject: {fileID: 0}
-  m_PrefabInstance: {fileID: 0}
-  m_PrefabAsset: {fileID: 0}
-  serializedVersion: 6
-  m_Component:
-  - component: {fileID: 680392391}
-  m_Layer: 5
-  m_Name: WinScreen
-  m_TagString: Untagged
-  m_Icon: {fileID: 0}
-  m_NavMeshLayer: 0
-  m_StaticEditorFlags: 0
-  m_IsActive: 0
---- !u!224 &680392391
-RectTransform:
-  m_ObjectHideFlags: 0
-  m_CorrespondingSourceObject: {fileID: 0}
-  m_PrefabInstance: {fileID: 0}
-  m_PrefabAsset: {fileID: 0}
-  m_GameObject: {fileID: 680392390}
-  m_LocalRotation: {x: 0, y: 0, z: 0, w: 1}
-  m_LocalPosition: {x: 0, y: 0, z: 0}
-  m_LocalScale: {x: 1, y: 1, z: 1}
-  m_ConstrainProportionsScale: 0
-  m_Children:
-  - {fileID: 1494756282}
-  m_Father: {fileID: 953956901}
-  m_LocalEulerAnglesHint: {x: 0, y: 0, z: 0}
-  m_AnchorMin: {x: 0, y: 0}
-  m_AnchorMax: {x: 1, y: 1}
-  m_AnchoredPosition: {x: 0, y: 0}
-  m_SizeDelta: {x: 0, y: 0}
-  m_Pivot: {x: 0.5, y: 0.5}
---- !u!1 &705750044
-GameObject:
-  m_ObjectHideFlags: 0
-  m_CorrespondingSourceObject: {fileID: 0}
-  m_PrefabInstance: {fileID: 0}
-  m_PrefabAsset: {fileID: 0}
-  serializedVersion: 6
-  m_Component:
-  - component: {fileID: 705750045}
-  - component: {fileID: 705750047}
-  - component: {fileID: 705750046}
-  m_Layer: 5
-  m_Name: Image
-  m_TagString: Untagged
-  m_Icon: {fileID: 0}
-  m_NavMeshLayer: 0
-  m_StaticEditorFlags: 0
-  m_IsActive: 1
---- !u!224 &705750045
-RectTransform:
-  m_ObjectHideFlags: 0
-  m_CorrespondingSourceObject: {fileID: 0}
-  m_PrefabInstance: {fileID: 0}
-  m_PrefabAsset: {fileID: 0}
-  m_GameObject: {fileID: 705750044}
-  m_LocalRotation: {x: 0, y: 0, z: 0, w: 1}
-  m_LocalPosition: {x: 0, y: 0, z: 0}
-  m_LocalScale: {x: 1, y: 1, z: 1}
-  m_ConstrainProportionsScale: 0
-  m_Children: []
-  m_Father: {fileID: 144640109}
-  m_LocalEulerAnglesHint: {x: 0, y: 0, z: 0}
-  m_AnchorMin: {x: 0.5, y: 0.5}
-  m_AnchorMax: {x: 0.5, y: 0.5}
-  m_AnchoredPosition: {x: 0, y: 0}
-  m_SizeDelta: {x: 200, y: 200}
-  m_Pivot: {x: 0.5, y: 0.5}
---- !u!114 &705750046
-MonoBehaviour:
-  m_ObjectHideFlags: 0
-  m_CorrespondingSourceObject: {fileID: 0}
-  m_PrefabInstance: {fileID: 0}
-  m_PrefabAsset: {fileID: 0}
-  m_GameObject: {fileID: 705750044}
-  m_Enabled: 1
-  m_EditorHideFlags: 0
-  m_Script: {fileID: 11500000, guid: fe87c0e1cc204ed48ad3b37840f39efc, type: 3}
-  m_Name: 
-  m_EditorClassIdentifier: 
-  m_Material: {fileID: 0}
-  m_Color: {r: 1, g: 1, b: 1, a: 1}
-  m_RaycastTarget: 1
-  m_RaycastPadding: {x: 0, y: 0, z: 0, w: 0}
-  m_Maskable: 1
-  m_OnCullStateChanged:
-    m_PersistentCalls:
-      m_Calls: []
-  m_Sprite: {fileID: 0}
-  m_Type: 0
-  m_PreserveAspect: 0
-  m_FillCenter: 1
-  m_FillMethod: 4
-  m_FillAmount: 1
-  m_FillClockwise: 1
-  m_FillOrigin: 0
-  m_UseSpriteMesh: 0
-  m_PixelsPerUnitMultiplier: 1
---- !u!222 &705750047
-CanvasRenderer:
-  m_ObjectHideFlags: 0
-  m_CorrespondingSourceObject: {fileID: 0}
-  m_PrefabInstance: {fileID: 0}
-  m_PrefabAsset: {fileID: 0}
-  m_GameObject: {fileID: 705750044}
-  m_CullTransparentMesh: 1
---- !u!1 &832575517
-GameObject:
-  m_ObjectHideFlags: 0
-  m_CorrespondingSourceObject: {fileID: 0}
-  m_PrefabInstance: {fileID: 0}
-  m_PrefabAsset: {fileID: 0}
-  serializedVersion: 6
-  m_Component:
-  - component: {fileID: 832575519}
-  - component: {fileID: 832575518}
-  m_Layer: 0
-  m_Name: Global Volume
-  m_TagString: Untagged
-  m_Icon: {fileID: 0}
-  m_NavMeshLayer: 0
-  m_StaticEditorFlags: 0
-  m_IsActive: 1
---- !u!114 &832575518
-MonoBehaviour:
-  m_ObjectHideFlags: 0
-  m_CorrespondingSourceObject: {fileID: 0}
-  m_PrefabInstance: {fileID: 0}
-  m_PrefabAsset: {fileID: 0}
-  m_GameObject: {fileID: 832575517}
-  m_Enabled: 1
-  m_EditorHideFlags: 0
-  m_Script: {fileID: 11500000, guid: 172515602e62fb746b5d573b38a5fe58, type: 3}
-  m_Name: 
-  m_EditorClassIdentifier: 
-  m_IsGlobal: 1
-  priority: 0
-  blendDistance: 0
-  weight: 1
-  sharedProfile: {fileID: 11400000, guid: ab09877e2e707104187f6f83e2f62510, type: 2}
---- !u!4 &832575519
-Transform:
-  m_ObjectHideFlags: 0
-  m_CorrespondingSourceObject: {fileID: 0}
-  m_PrefabInstance: {fileID: 0}
-  m_PrefabAsset: {fileID: 0}
-  m_GameObject: {fileID: 832575517}
-  serializedVersion: 2
-  m_LocalRotation: {x: 0, y: 0, z: 0, w: 1}
-  m_LocalPosition: {x: 0, y: 0, z: 0}
-  m_LocalScale: {x: 1, y: 1, z: 1}
-  m_ConstrainProportionsScale: 0
-  m_Children: []
-  m_Father: {fileID: 0}
-  m_LocalEulerAnglesHint: {x: 0, y: 0, z: 0}
---- !u!1 &886210787
-GameObject:
-  m_ObjectHideFlags: 0
-  m_CorrespondingSourceObject: {fileID: 0}
-  m_PrefabInstance: {fileID: 0}
-  m_PrefabAsset: {fileID: 0}
-  serializedVersion: 6
-  m_Component:
-  - component: {fileID: 886210788}
-  - component: {fileID: 886210789}
-  m_Layer: 5
-  m_Name: ShopUI
-  m_TagString: Untagged
-  m_Icon: {fileID: 0}
-  m_NavMeshLayer: 0
-  m_StaticEditorFlags: 0
-  m_IsActive: 1
---- !u!224 &886210788
-RectTransform:
-  m_ObjectHideFlags: 0
-  m_CorrespondingSourceObject: {fileID: 0}
-  m_PrefabInstance: {fileID: 0}
-  m_PrefabAsset: {fileID: 0}
-  m_GameObject: {fileID: 886210787}
-  m_LocalRotation: {x: 0, y: 0, z: 0, w: 1}
-  m_LocalPosition: {x: 0, y: 0, z: 0}
-  m_LocalScale: {x: 1, y: 1, z: 1}
-  m_ConstrainProportionsScale: 0
-  m_Children:
-  - {fileID: 1632666413}
-  m_Father: {fileID: 953956901}
-  m_LocalEulerAnglesHint: {x: 0, y: 0, z: 0}
-  m_AnchorMin: {x: 1, y: 0}
-  m_AnchorMax: {x: 1, y: 0}
-  m_AnchoredPosition: {x: -1194, y: 541.4}
-  m_SizeDelta: {x: 100, y: 100}
-  m_Pivot: {x: 1, y: 0}
---- !u!114 &886210789
-MonoBehaviour:
-  m_ObjectHideFlags: 0
-  m_CorrespondingSourceObject: {fileID: 0}
-  m_PrefabInstance: {fileID: 0}
-  m_PrefabAsset: {fileID: 0}
-  m_GameObject: {fileID: 886210787}
-  m_Enabled: 1
-  m_EditorHideFlags: 0
-  m_Script: {fileID: 11500000, guid: 7c782a52c3a513a41910922724e80ec4, type: 3}
-  m_Name: 
-  m_EditorClassIdentifier: 
-  shopPanel: {fileID: 1632666412}
-  buildingPreviewImage: {fileID: 705750046}
-  buildingNameText: {fileID: 301741337}
-  buildingCostText: {fileID: 1021380245}
-  buildingDescriptionText: {fileID: 1775962548}
-  currencyText: {fileID: 1368286312}
-  buyButton: {fileID: 1942279545}
-  purchaseSound: {fileID: 0}
-  insufficientFundsSound: {fileID: 0}
-  shopManager: {fileID: 1350008878}
---- !u!1 &953956897
-GameObject:
-  m_ObjectHideFlags: 0
-  m_CorrespondingSourceObject: {fileID: 0}
-  m_PrefabInstance: {fileID: 0}
-  m_PrefabAsset: {fileID: 0}
-  serializedVersion: 6
-  m_Component:
-  - component: {fileID: 953956901}
-  - component: {fileID: 953956900}
-  - component: {fileID: 953956899}
-  - component: {fileID: 953956898}
-  m_Layer: 5
-  m_Name: Canvas
-  m_TagString: Untagged
-  m_Icon: {fileID: 0}
-  m_NavMeshLayer: 0
-  m_StaticEditorFlags: 0
-  m_IsActive: 1
---- !u!114 &953956898
-MonoBehaviour:
-  m_ObjectHideFlags: 0
-  m_CorrespondingSourceObject: {fileID: 0}
-  m_PrefabInstance: {fileID: 0}
-  m_PrefabAsset: {fileID: 0}
-  m_GameObject: {fileID: 953956897}
-  m_Enabled: 1
-  m_EditorHideFlags: 0
-  m_Script: {fileID: 11500000, guid: dc42784cf147c0c48a680349fa168899, type: 3}
-  m_Name: 
-  m_EditorClassIdentifier: 
-  m_IgnoreReversedGraphics: 1
-  m_BlockingObjects: 0
-  m_BlockingMask:
-    serializedVersion: 2
-    m_Bits: 4294967295
---- !u!114 &953956899
-MonoBehaviour:
-  m_ObjectHideFlags: 0
-  m_CorrespondingSourceObject: {fileID: 0}
-  m_PrefabInstance: {fileID: 0}
-  m_PrefabAsset: {fileID: 0}
-  m_GameObject: {fileID: 953956897}
-  m_Enabled: 1
-  m_EditorHideFlags: 0
-  m_Script: {fileID: 11500000, guid: 0cd44c1031e13a943bb63640046fad76, type: 3}
-  m_Name: 
-  m_EditorClassIdentifier: 
-  m_UiScaleMode: 1
-  m_ReferencePixelsPerUnit: 100
-  m_ScaleFactor: 1
-  m_ReferenceResolution: {x: 2560, y: 1440}
-  m_ScreenMatchMode: 0
-  m_MatchWidthOrHeight: 0
-  m_PhysicalUnit: 3
-  m_FallbackScreenDPI: 96
-  m_DefaultSpriteDPI: 96
-  m_DynamicPixelsPerUnit: 1
-  m_PresetInfoIsWorld: 0
---- !u!223 &953956900
-Canvas:
-  m_ObjectHideFlags: 0
-  m_CorrespondingSourceObject: {fileID: 0}
-  m_PrefabInstance: {fileID: 0}
-  m_PrefabAsset: {fileID: 0}
-  m_GameObject: {fileID: 953956897}
-  m_Enabled: 1
-  serializedVersion: 3
-  m_RenderMode: 0
-  m_Camera: {fileID: 0}
-  m_PlaneDistance: 100
-  m_PixelPerfect: 0
-  m_ReceivesEvents: 1
-  m_OverrideSorting: 0
-  m_OverridePixelPerfect: 0
-  m_SortingBucketNormalizedSize: 0
-  m_VertexColorAlwaysGammaSpace: 0
-  m_AdditionalShaderChannelsFlag: 25
-  m_UpdateRectTransformForStandalone: 0
-  m_SortingLayerID: 0
-  m_SortingOrder: 0
-  m_TargetDisplay: 0
---- !u!224 &953956901
-RectTransform:
-  m_ObjectHideFlags: 0
-  m_CorrespondingSourceObject: {fileID: 0}
-  m_PrefabInstance: {fileID: 0}
-  m_PrefabAsset: {fileID: 0}
-  m_GameObject: {fileID: 953956897}
-  m_LocalRotation: {x: 0, y: 0, z: 0, w: 1}
-  m_LocalPosition: {x: 0, y: 0, z: 0}
-  m_LocalScale: {x: 0, y: 0, z: 0}
-  m_ConstrainProportionsScale: 0
-  m_Children:
-  - {fileID: 1368286311}
-  - {fileID: 1689536182}
-  - {fileID: 886210788}
-  - {fileID: 680392391}
-  - {fileID: 665768818}
-  - {fileID: 991634360}
-  m_Father: {fileID: 0}
-  m_LocalEulerAnglesHint: {x: 0, y: 0, z: 0}
-  m_AnchorMin: {x: 0, y: 0}
-  m_AnchorMax: {x: 0, y: 0}
-  m_AnchoredPosition: {x: 0, y: 0}
-  m_SizeDelta: {x: 0, y: 0}
-  m_Pivot: {x: 0, y: 0}
---- !u!1 &991634359
-GameObject:
-  m_ObjectHideFlags: 0
-  m_CorrespondingSourceObject: {fileID: 0}
-  m_PrefabInstance: {fileID: 0}
-  m_PrefabAsset: {fileID: 0}
-  serializedVersion: 6
-  m_Component:
-  - component: {fileID: 991634360}
-  - component: {fileID: 991634362}
-  - component: {fileID: 991634361}
-  - component: {fileID: 991634363}
-  m_Layer: 5
-  m_Name: Cursor
-  m_TagString: Untagged
-  m_Icon: {fileID: 0}
-  m_NavMeshLayer: 0
-  m_StaticEditorFlags: 0
-  m_IsActive: 1
---- !u!224 &991634360
-RectTransform:
-  m_ObjectHideFlags: 0
-  m_CorrespondingSourceObject: {fileID: 0}
-  m_PrefabInstance: {fileID: 0}
-  m_PrefabAsset: {fileID: 0}
-  m_GameObject: {fileID: 991634359}
-  m_LocalRotation: {x: 0, y: 0, z: 0, w: 1}
-  m_LocalPosition: {x: 0, y: 0, z: 0}
-  m_LocalScale: {x: 1, y: 1, z: 1}
-  m_ConstrainProportionsScale: 0
-  m_Children: []
-  m_Father: {fileID: 953956901}
-  m_LocalEulerAnglesHint: {x: 0, y: 0, z: 0}
-  m_AnchorMin: {x: 0.5, y: 0.5}
-  m_AnchorMax: {x: 0.5, y: 0.5}
-  m_AnchoredPosition: {x: 180.6062, y: 48.789673}
-  m_SizeDelta: {x: 200, y: 200}
-  m_Pivot: {x: 0.5, y: 0.5}
---- !u!114 &991634361
-MonoBehaviour:
-  m_ObjectHideFlags: 0
-  m_CorrespondingSourceObject: {fileID: 0}
-  m_PrefabInstance: {fileID: 0}
-  m_PrefabAsset: {fileID: 0}
-  m_GameObject: {fileID: 991634359}
-  m_Enabled: 1
-  m_EditorHideFlags: 0
-  m_Script: {fileID: 11500000, guid: fe87c0e1cc204ed48ad3b37840f39efc, type: 3}
-  m_Name: 
-  m_EditorClassIdentifier: 
-  m_Material: {fileID: 0}
-  m_Color: {r: 1, g: 1, b: 1, a: 1}
-  m_RaycastTarget: 0
-  m_RaycastPadding: {x: 0, y: 0, z: 0, w: 0}
-  m_Maskable: 0
-  m_OnCullStateChanged:
-    m_PersistentCalls:
-      m_Calls: []
-  m_Sprite: {fileID: 21300000, guid: 05c7e8278797acf4fae0212107e2c010, type: 3}
-  m_Type: 0
-  m_PreserveAspect: 0
-  m_FillCenter: 1
-  m_FillMethod: 4
-  m_FillAmount: 1
-  m_FillClockwise: 1
-  m_FillOrigin: 0
-  m_UseSpriteMesh: 0
-  m_PixelsPerUnitMultiplier: 1
---- !u!222 &991634362
-CanvasRenderer:
-  m_ObjectHideFlags: 0
-  m_CorrespondingSourceObject: {fileID: 0}
-  m_PrefabInstance: {fileID: 0}
-  m_PrefabAsset: {fileID: 0}
-  m_GameObject: {fileID: 991634359}
-  m_CullTransparentMesh: 1
---- !u!114 &991634363
-MonoBehaviour:
-  m_ObjectHideFlags: 0
-  m_CorrespondingSourceObject: {fileID: 0}
-  m_PrefabInstance: {fileID: 0}
-  m_PrefabAsset: {fileID: 0}
-  m_GameObject: {fileID: 991634359}
-  m_Enabled: 1
-  m_EditorHideFlags: 0
-  m_Script: {fileID: 11500000, guid: d22b3c8a744c16b488ea374054f949bb, type: 3}
-  m_Name: 
-  m_EditorClassIdentifier: 
-  standard: {fileID: 21300000, guid: f8571c332fd67ba4aa702af87da57473, type: 3}
-  destructable: {fileID: 21300000, guid: 1313479ab5f7c4249870c05067c9faee, type: 3}
-  image: {fileID: 991634361}
-  uiElement: {fileID: 991634360}
---- !u!1 &1021380243
-GameObject:
-  m_ObjectHideFlags: 0
-  m_CorrespondingSourceObject: {fileID: 0}
-  m_PrefabInstance: {fileID: 0}
-  m_PrefabAsset: {fileID: 0}
-  serializedVersion: 6
-  m_Component:
-  - component: {fileID: 1021380244}
-  - component: {fileID: 1021380246}
-  - component: {fileID: 1021380245}
-  m_Layer: 5
-  m_Name: Cost
-  m_TagString: Untagged
-  m_Icon: {fileID: 0}
-  m_NavMeshLayer: 0
-  m_StaticEditorFlags: 0
-  m_IsActive: 1
---- !u!224 &1021380244
-RectTransform:
-  m_ObjectHideFlags: 0
-  m_CorrespondingSourceObject: {fileID: 0}
-  m_PrefabInstance: {fileID: 0}
-  m_PrefabAsset: {fileID: 0}
-  m_GameObject: {fileID: 1021380243}
-  m_LocalRotation: {x: 0, y: 0, z: 0, w: 1}
-  m_LocalPosition: {x: 0, y: 0, z: 0}
-  m_LocalScale: {x: 1, y: 1, z: 1}
-  m_ConstrainProportionsScale: 0
-  m_Children: []
-  m_Father: {fileID: 1632666413}
-  m_LocalEulerAnglesHint: {x: 0, y: 0, z: 0}
-  m_AnchorMin: {x: 1, y: 0}
-  m_AnchorMax: {x: 1, y: 0}
-  m_AnchoredPosition: {x: -232.7, y: 28.7}
-  m_SizeDelta: {x: 305.6, y: 133.65}
-  m_Pivot: {x: 0.5, y: 0.5}
---- !u!114 &1021380245
-MonoBehaviour:
-  m_ObjectHideFlags: 0
-  m_CorrespondingSourceObject: {fileID: 0}
-  m_PrefabInstance: {fileID: 0}
-  m_PrefabAsset: {fileID: 0}
-  m_GameObject: {fileID: 1021380243}
-  m_Enabled: 1
-  m_EditorHideFlags: 0
-  m_Script: {fileID: 11500000, guid: f4688fdb7df04437aeb418b961361dc5, type: 3}
-  m_Name: 
-  m_EditorClassIdentifier: 
-  m_Material: {fileID: 0}
-  m_Color: {r: 1, g: 1, b: 1, a: 1}
-  m_RaycastTarget: 1
-  m_RaycastPadding: {x: 0, y: 0, z: 0, w: 0}
-  m_Maskable: 1
-  m_OnCullStateChanged:
-    m_PersistentCalls:
-      m_Calls: []
-  m_text: 333
-  m_isRightToLeft: 0
-  m_fontAsset: {fileID: 11400000, guid: 8f586378b4e144a9851e7b34d9b748ee, type: 2}
-  m_sharedMaterial: {fileID: 2180264, guid: 8f586378b4e144a9851e7b34d9b748ee, type: 2}
-  m_fontSharedMaterials: []
-  m_fontMaterial: {fileID: 0}
-  m_fontMaterials: []
-  m_fontColor32:
-    serializedVersion: 2
-    rgba: 4278190080
-  m_fontColor: {r: 0, g: 0, b: 0, a: 1}
-  m_enableVertexGradient: 0
-  m_colorMode: 3
-  m_fontColorGradient:
-    topLeft: {r: 1, g: 1, b: 1, a: 1}
-    topRight: {r: 1, g: 1, b: 1, a: 1}
-    bottomLeft: {r: 1, g: 1, b: 1, a: 1}
-    bottomRight: {r: 1, g: 1, b: 1, a: 1}
-  m_fontColorGradientPreset: {fileID: 0}
-  m_spriteAsset: {fileID: 0}
-  m_tintAllSprites: 0
-  m_StyleSheet: {fileID: 0}
-  m_TextStyleHashCode: -1183493901
-  m_overrideHtmlColors: 0
-  m_faceColor:
-    serializedVersion: 2
-    rgba: 4294967295
-  m_fontSize: 32
-  m_fontSizeBase: 32
-  m_fontWeight: 400
-  m_enableAutoSizing: 0
-  m_fontSizeMin: 18
-  m_fontSizeMax: 72
-  m_fontStyle: 1
-  m_HorizontalAlignment: 4
-  m_VerticalAlignment: 256
-  m_textAlignment: 65535
-  m_characterSpacing: 0
-  m_wordSpacing: 0
-  m_lineSpacing: 0
-  m_lineSpacingMax: 0
-  m_paragraphSpacing: 0
-  m_charWidthMaxAdj: 0
-  m_TextWrappingMode: 1
-  m_wordWrappingRatios: 0.4
-  m_overflowMode: 0
-  m_linkedTextComponent: {fileID: 0}
-  parentLinkedComponent: {fileID: 0}
-  m_enableKerning: 0
-  m_ActiveFontFeatures: 6e72656b
-  m_enableExtraPadding: 0
-  checkPaddingRequired: 0
-  m_isRichText: 1
-  m_EmojiFallbackSupport: 1
-  m_parseCtrlCharacters: 1
-  m_isOrthographic: 1
-  m_isCullingEnabled: 0
-  m_horizontalMapping: 0
-  m_verticalMapping: 0
-  m_uvLineOffset: 0
-  m_geometrySortingOrder: 0
-  m_IsTextObjectScaleStatic: 0
-  m_VertexBufferAutoSizeReduction: 0
-  m_useMaxVisibleDescender: 1
-  m_pageToDisplay: 1
-  m_margin: {x: 0, y: 0, z: 0, w: 0}
-  m_isUsingLegacyAnimationComponent: 0
-  m_isVolumetricText: 0
-  m_hasFontAssetChanged: 0
-  m_baseMaterial: {fileID: 0}
-  m_maskOffset: {x: 0, y: 0, z: 0, w: 0}
---- !u!222 &1021380246
-CanvasRenderer:
-  m_ObjectHideFlags: 0
-  m_CorrespondingSourceObject: {fileID: 0}
-  m_PrefabInstance: {fileID: 0}
-  m_PrefabAsset: {fileID: 0}
-  m_GameObject: {fileID: 1021380243}
-  m_CullTransparentMesh: 1
 --- !u!1 &1053410305
 GameObject:
   m_ObjectHideFlags: 0
@@ -2151,7 +1269,7 @@
   m_Children: []
   m_Father: {fileID: 0}
   m_LocalEulerAnglesHint: {x: 0, y: 0, z: 0}
---- !u!1 &1211241669
+--- !u!1 &1451453340
 GameObject:
   m_ObjectHideFlags: 0
   m_CorrespondingSourceObject: {fileID: 0}
@@ -2159,450 +1277,106 @@
   m_PrefabAsset: {fileID: 0}
   serializedVersion: 6
   m_Component:
-  - component: {fileID: 1211241671}
-  - component: {fileID: 1211241670}
+  - component: {fileID: 1451453344}
+  - component: {fileID: 1451453343}
+  - component: {fileID: 1451453342}
+  - component: {fileID: 1451453341}
   m_Layer: 0
-  m_Name: CurrencyManager
+  m_Name: Cube (1)
   m_TagString: Untagged
   m_Icon: {fileID: 0}
   m_NavMeshLayer: 0
   m_StaticEditorFlags: 0
   m_IsActive: 1
---- !u!114 &1211241670
-MonoBehaviour:
-  m_ObjectHideFlags: 0
-  m_CorrespondingSourceObject: {fileID: 0}
-  m_PrefabInstance: {fileID: 0}
-  m_PrefabAsset: {fileID: 0}
-  m_GameObject: {fileID: 1211241669}
-  m_Enabled: 1
-  m_EditorHideFlags: 0
-  m_Script: {fileID: 11500000, guid: 65e5d7b3979713e4582fbcaa6f73d20d, type: 3}
-  m_Name: 
-  m_EditorClassIdentifier: 
-  shopManager: {fileID: 1350008878}
-  currencyAmount: 50000000
-  addCurrencyKey: 109
-  addedCurrencyText: {fileID: 1689536180}
---- !u!4 &1211241671
+--- !u!65 &1451453341
+BoxCollider:
+  m_ObjectHideFlags: 0
+  m_CorrespondingSourceObject: {fileID: 0}
+  m_PrefabInstance: {fileID: 0}
+  m_PrefabAsset: {fileID: 0}
+  m_GameObject: {fileID: 1451453340}
+  m_Material: {fileID: 0}
+  m_IncludeLayers:
+    serializedVersion: 2
+    m_Bits: 0
+  m_ExcludeLayers:
+    serializedVersion: 2
+    m_Bits: 0
+  m_LayerOverridePriority: 0
+  m_IsTrigger: 0
+  m_ProvidesContacts: 0
+  m_Enabled: 1
+  serializedVersion: 3
+  m_Size: {x: 1, y: 1, z: 1}
+  m_Center: {x: 0, y: 0, z: 0}
+--- !u!23 &1451453342
+MeshRenderer:
+  m_ObjectHideFlags: 0
+  m_CorrespondingSourceObject: {fileID: 0}
+  m_PrefabInstance: {fileID: 0}
+  m_PrefabAsset: {fileID: 0}
+  m_GameObject: {fileID: 1451453340}
+  m_Enabled: 1
+  m_CastShadows: 1
+  m_ReceiveShadows: 1
+  m_DynamicOccludee: 1
+  m_StaticShadowCaster: 0
+  m_MotionVectors: 1
+  m_LightProbeUsage: 1
+  m_ReflectionProbeUsage: 1
+  m_RayTracingMode: 2
+  m_RayTraceProcedural: 0
+  m_RayTracingAccelStructBuildFlagsOverride: 0
+  m_RayTracingAccelStructBuildFlags: 1
+  m_SmallMeshCulling: 1
+  m_RenderingLayerMask: 1
+  m_RendererPriority: 0
+  m_Materials:
+  - {fileID: 2100000, guid: 31321ba15b8f8eb4c954353edc038b1d, type: 2}
+  m_StaticBatchInfo:
+    firstSubMesh: 0
+    subMeshCount: 0
+  m_StaticBatchRoot: {fileID: 0}
+  m_ProbeAnchor: {fileID: 0}
+  m_LightProbeVolumeOverride: {fileID: 0}
+  m_ScaleInLightmap: 1
+  m_ReceiveGI: 1
+  m_PreserveUVs: 0
+  m_IgnoreNormalsForChartDetection: 0
+  m_ImportantGI: 0
+  m_StitchLightmapSeams: 1
+  m_SelectedEditorRenderState: 3
+  m_MinimumChartSize: 4
+  m_AutoUVMaxDistance: 0.5
+  m_AutoUVMaxAngle: 89
+  m_LightmapParameters: {fileID: 0}
+  m_SortingLayerID: 0
+  m_SortingLayer: 0
+  m_SortingOrder: 0
+  m_AdditionalVertexStreams: {fileID: 0}
+--- !u!33 &1451453343
+MeshFilter:
+  m_ObjectHideFlags: 0
+  m_CorrespondingSourceObject: {fileID: 0}
+  m_PrefabInstance: {fileID: 0}
+  m_PrefabAsset: {fileID: 0}
+  m_GameObject: {fileID: 1451453340}
+  m_Mesh: {fileID: 10202, guid: 0000000000000000e000000000000000, type: 0}
+--- !u!4 &1451453344
 Transform:
   m_ObjectHideFlags: 0
   m_CorrespondingSourceObject: {fileID: 0}
   m_PrefabInstance: {fileID: 0}
   m_PrefabAsset: {fileID: 0}
-  m_GameObject: {fileID: 1211241669}
+  m_GameObject: {fileID: 1451453340}
   serializedVersion: 2
   m_LocalRotation: {x: 0, y: 0, z: 0, w: 1}
-  m_LocalPosition: {x: -3.8787951, y: 3.607313, z: 1.7768407}
+  m_LocalPosition: {x: 1.536, y: 0.66, z: 0.905}
   m_LocalScale: {x: 1, y: 1, z: 1}
   m_ConstrainProportionsScale: 0
   m_Children: []
   m_Father: {fileID: 0}
   m_LocalEulerAnglesHint: {x: 0, y: 0, z: 0}
---- !u!1 &1287648226
-GameObject:
-  m_ObjectHideFlags: 0
-  m_CorrespondingSourceObject: {fileID: 0}
-  m_PrefabInstance: {fileID: 0}
-  m_PrefabAsset: {fileID: 0}
-  serializedVersion: 6
-  m_Component:
-  - component: {fileID: 1287648227}
-  - component: {fileID: 1287648229}
-  - component: {fileID: 1287648228}
-  m_Layer: 5
-  m_Name: YOU WIN
-  m_TagString: Untagged
-  m_Icon: {fileID: 0}
-  m_NavMeshLayer: 0
-  m_StaticEditorFlags: 0
-  m_IsActive: 1
---- !u!224 &1287648227
-RectTransform:
-  m_ObjectHideFlags: 0
-  m_CorrespondingSourceObject: {fileID: 0}
-  m_PrefabInstance: {fileID: 0}
-  m_PrefabAsset: {fileID: 0}
-  m_GameObject: {fileID: 1287648226}
-  m_LocalRotation: {x: 0, y: 0, z: 0, w: 1}
-  m_LocalPosition: {x: 0, y: 0, z: 0}
-  m_LocalScale: {x: 1, y: 1, z: 1}
-  m_ConstrainProportionsScale: 0
-  m_Children: []
-  m_Father: {fileID: 492541024}
-  m_LocalEulerAnglesHint: {x: 0, y: 0, z: 0}
-  m_AnchorMin: {x: 0.5, y: 0.5}
-  m_AnchorMax: {x: 0.5, y: 0.5}
-  m_AnchoredPosition: {x: 0, y: 153}
-  m_SizeDelta: {x: 200, y: 50}
-  m_Pivot: {x: 0.5, y: 0.5}
---- !u!114 &1287648228
-MonoBehaviour:
-  m_ObjectHideFlags: 0
-  m_CorrespondingSourceObject: {fileID: 0}
-  m_PrefabInstance: {fileID: 0}
-  m_PrefabAsset: {fileID: 0}
-  m_GameObject: {fileID: 1287648226}
-  m_Enabled: 1
-  m_EditorHideFlags: 0
-  m_Script: {fileID: 11500000, guid: f4688fdb7df04437aeb418b961361dc5, type: 3}
-  m_Name: 
-  m_EditorClassIdentifier: 
-  m_Material: {fileID: 0}
-  m_Color: {r: 1, g: 1, b: 1, a: 1}
-  m_RaycastTarget: 1
-  m_RaycastPadding: {x: 0, y: 0, z: 0, w: 0}
-  m_Maskable: 1
-  m_OnCullStateChanged:
-    m_PersistentCalls:
-      m_Calls: []
-  m_text: YOU LOSE
-  m_isRightToLeft: 0
-  m_fontAsset: {fileID: 11400000, guid: 8f586378b4e144a9851e7b34d9b748ee, type: 2}
-  m_sharedMaterial: {fileID: 2180264, guid: 8f586378b4e144a9851e7b34d9b748ee, type: 2}
-  m_fontSharedMaterials: []
-  m_fontMaterial: {fileID: 0}
-  m_fontMaterials: []
-  m_fontColor32:
-    serializedVersion: 2
-    rgba: 4294967295
-  m_fontColor: {r: 1, g: 1, b: 1, a: 1}
-  m_enableVertexGradient: 1
-  m_colorMode: 3
-  m_fontColorGradient:
-    topLeft: {r: 1, g: 0, b: 0.110118866, a: 1}
-    topRight: {r: 1, g: 0, b: 0.10980392, a: 1}
-    bottomLeft: {r: 1, g: 0.7783019, b: 0.80264527, a: 1}
-    bottomRight: {r: 1, g: 0.7764706, b: 0.8039216, a: 1}
-  m_fontColorGradientPreset: {fileID: 0}
-  m_spriteAsset: {fileID: 0}
-  m_tintAllSprites: 0
-  m_StyleSheet: {fileID: 0}
-  m_TextStyleHashCode: -1183493901
-  m_overrideHtmlColors: 0
-  m_faceColor:
-    serializedVersion: 2
-    rgba: 4294967295
-  m_fontSize: 200
-  m_fontSizeBase: 200
-  m_fontWeight: 400
-  m_enableAutoSizing: 0
-  m_fontSizeMin: 18
-  m_fontSizeMax: 72
-  m_fontStyle: 0
-  m_HorizontalAlignment: 2
-  m_VerticalAlignment: 256
-  m_textAlignment: 65535
-  m_characterSpacing: 0
-  m_wordSpacing: 0
-  m_lineSpacing: 0
-  m_lineSpacingMax: 0
-  m_paragraphSpacing: 0
-  m_charWidthMaxAdj: 0
-  m_TextWrappingMode: 1
-  m_wordWrappingRatios: 0.4
-  m_overflowMode: 0
-  m_linkedTextComponent: {fileID: 0}
-  parentLinkedComponent: {fileID: 0}
-  m_enableKerning: 0
-  m_ActiveFontFeatures: 6e72656b
-  m_enableExtraPadding: 0
-  checkPaddingRequired: 0
-  m_isRichText: 1
-  m_EmojiFallbackSupport: 1
-  m_parseCtrlCharacters: 1
-  m_isOrthographic: 1
-  m_isCullingEnabled: 0
-  m_horizontalMapping: 0
-  m_verticalMapping: 0
-  m_uvLineOffset: 0
-  m_geometrySortingOrder: 0
-  m_IsTextObjectScaleStatic: 0
-  m_VertexBufferAutoSizeReduction: 0
-  m_useMaxVisibleDescender: 1
-  m_pageToDisplay: 1
-  m_margin: {x: -857.4436, y: 0, z: -734.291, w: -236.27454}
-  m_isUsingLegacyAnimationComponent: 0
-  m_isVolumetricText: 0
-  m_hasFontAssetChanged: 0
-  m_baseMaterial: {fileID: 0}
-  m_maskOffset: {x: 0, y: 0, z: 0, w: 0}
---- !u!222 &1287648229
-CanvasRenderer:
-  m_ObjectHideFlags: 0
-  m_CorrespondingSourceObject: {fileID: 0}
-  m_PrefabInstance: {fileID: 0}
-  m_PrefabAsset: {fileID: 0}
-  m_GameObject: {fileID: 1287648226}
-  m_CullTransparentMesh: 1
---- !u!1 &1350008877
-GameObject:
-  m_ObjectHideFlags: 0
-  m_CorrespondingSourceObject: {fileID: 0}
-  m_PrefabInstance: {fileID: 0}
-  m_PrefabAsset: {fileID: 0}
-  serializedVersion: 6
-  m_Component:
-  - component: {fileID: 1350008879}
-  - component: {fileID: 1350008878}
-  - component: {fileID: 1350008880}
-  m_Layer: 0
-  m_Name: GameManager
-  m_TagString: Untagged
-  m_Icon: {fileID: 0}
-  m_NavMeshLayer: 0
-  m_StaticEditorFlags: 0
-  m_IsActive: 1
---- !u!114 &1350008878
-MonoBehaviour:
-  m_ObjectHideFlags: 0
-  m_CorrespondingSourceObject: {fileID: 0}
-  m_PrefabInstance: {fileID: 0}
-  m_PrefabAsset: {fileID: 0}
-  m_GameObject: {fileID: 1350008877}
-  m_Enabled: 1
-  m_EditorHideFlags: 0
-  m_Script: {fileID: 11500000, guid: 7a8602eff45bd0d41b1f78ea3e39c979, type: 3}
-  m_Name: 
-  m_EditorClassIdentifier: 
-  availableBuildings:
-  - buildingPrefab: {fileID: 2931104201684680380, guid: 26acd792df0cd324598ffced68208297, type: 3}
-    displayName: Hotel
-    cost: 2424
-    previewImage: {fileID: 21300000, guid: a0275245f0ffed24ea6bb16f7686d97e, type: 3}
-    description: This is the hotel
-  - buildingPrefab: {fileID: 6128971476781655698, guid: ca4a3ec2423082d469999594f873c913, type: 3}
-    displayName: Air Port
-    cost: 256625
-    previewImage: {fileID: 21300000, guid: ef5c4e9c584f91a49803010fd0544e9b, type: 3}
-    description: This is the airport
-  - buildingPrefab: {fileID: 9053618419550519268, guid: c02e4cd8e9a5fb743a57ac32ab46286b, type: 3}
-    displayName: Tower
-    cost: 25252626
-    previewImage: {fileID: 21300000, guid: f229f8b243dc97147a9bc439b0cf3798, type: 3}
-    description: This is the tower
-  randomizeBuildings: 0
-  loopBuildings: 0
-  startingCurrency: 4252525
-  currencyText: {fileID: 1368286312}
-  buildingNameText: {fileID: 301741337}
-  buildingCostText: {fileID: 1021380245}
-  buildingDescriptionText: {fileID: 1775962548}
-  buildingPreviewImage: {fileID: 705750046}
-  buyButton: {fileID: 1942279545}
-  buyButtonText: {fileID: 302937466}
-  buildingSpawnPoint: {fileID: 1687605551}
-  gridDragAndDropManager: {fileID: 1053410308}
-  placementMaterial: {fileID: 2100000, guid: 71c259ee618dca743a731cbbfbbb2b8a, type: 2}
-  OnCurrencyChanged:
-    m_PersistentCalls:
-      m_Calls: []
-  OnBuildingPurchased:
-    m_PersistentCalls:
-      m_Calls: []
-  OnNextBuildingChanged:
-    m_PersistentCalls:
-      m_Calls: []
-  OnCanAffordChanged:
-    m_PersistentCalls:
-      m_Calls:
-      - m_Target: {fileID: 886210789}
-        m_TargetAssemblyTypeName: BuildingShopUI, Assembly-CSharp
-        m_MethodName: PlayInsufficientFundsEffect
-        m_Mode: 1
-        m_Arguments:
-          m_ObjectArgument: {fileID: 0}
-          m_ObjectArgumentAssemblyTypeName: UnityEngine.Object, UnityEngine
-          m_IntArgument: 0
-          m_FloatArgument: 0
-          m_StringArgument: 
-          m_BoolArgument: 0
-        m_CallState: 2
-  _currentDisplayedBuilding:
-    buildingPrefab: {fileID: 0}
-    displayName: 
-    cost: 0
-    previewImage: {fileID: 0}
-    description: 
-  _buildingSequence: 
-  _currentBuildingIndex: 0
-  _currentPlacementObject: {fileID: 0}
---- !u!4 &1350008879
-Transform:
-  m_ObjectHideFlags: 0
-  m_CorrespondingSourceObject: {fileID: 0}
-  m_PrefabInstance: {fileID: 0}
-  m_PrefabAsset: {fileID: 0}
-  m_GameObject: {fileID: 1350008877}
-  serializedVersion: 2
-  m_LocalRotation: {x: 0, y: 0, z: 0, w: 1}
-  m_LocalPosition: {x: 0.5, y: 0.08603525, z: -1.145131}
-  m_LocalScale: {x: 1, y: 1, z: 1}
-  m_ConstrainProportionsScale: 0
-  m_Children: []
-  m_Father: {fileID: 0}
-  m_LocalEulerAnglesHint: {x: 0, y: 0, z: 0}
---- !u!114 &1350008880
-MonoBehaviour:
-  m_ObjectHideFlags: 0
-  m_CorrespondingSourceObject: {fileID: 0}
-  m_PrefabInstance: {fileID: 0}
-  m_PrefabAsset: {fileID: 0}
-  m_GameObject: {fileID: 1350008877}
-  m_Enabled: 1
-  m_EditorHideFlags: 0
-  m_Script: {fileID: 11500000, guid: bcdeb6b8c4d927f4ba1e4689e279a4dc, type: 3}
-  m_Name: 
-  m_EditorClassIdentifier: 
-  shopManager: {fileID: 1350008878}
-  gridManager: {fileID: 1053410309}
-  dragAndDropManager: {fileID: 1053410308}
-  winPanel: {fileID: 680392390}
-  losePanel: {fileID: 665768817}
-  OnGameWin:
-    m_PersistentCalls:
-      m_Calls: []
-  OnGameLose:
-    m_PersistentCalls:
-      m_Calls: []
-  checkDelay: 0.5
-  autoCheckAfterPlacement: 1
---- !u!1 &1368286310
-GameObject:
-  m_ObjectHideFlags: 0
-  m_CorrespondingSourceObject: {fileID: 0}
-  m_PrefabInstance: {fileID: 0}
-  m_PrefabAsset: {fileID: 0}
-  serializedVersion: 6
-  m_Component:
-  - component: {fileID: 1368286311}
-  - component: {fileID: 1368286313}
-  - component: {fileID: 1368286312}
-  m_Layer: 5
-  m_Name: Currency
-  m_TagString: Untagged
-  m_Icon: {fileID: 0}
-  m_NavMeshLayer: 0
-  m_StaticEditorFlags: 0
-  m_IsActive: 1
---- !u!224 &1368286311
-RectTransform:
-  m_ObjectHideFlags: 0
-  m_CorrespondingSourceObject: {fileID: 0}
-  m_PrefabInstance: {fileID: 0}
-  m_PrefabAsset: {fileID: 0}
-  m_GameObject: {fileID: 1368286310}
-  m_LocalRotation: {x: 0, y: 0, z: 0, w: 1}
-  m_LocalPosition: {x: 0, y: 0, z: 0}
-  m_LocalScale: {x: 1, y: 1, z: 1}
-  m_ConstrainProportionsScale: 0
-  m_Children: []
-  m_Father: {fileID: 953956901}
-  m_LocalEulerAnglesHint: {x: 0, y: 0, z: 0}
-  m_AnchorMin: {x: 1, y: 1}
-  m_AnchorMax: {x: 1, y: 1}
-  m_AnchoredPosition: {x: -142, y: -44.700195}
-  m_SizeDelta: {x: 200, y: 50}
-  m_Pivot: {x: 0.5, y: 0.5}
---- !u!114 &1368286312
-MonoBehaviour:
-  m_ObjectHideFlags: 0
-  m_CorrespondingSourceObject: {fileID: 0}
-  m_PrefabInstance: {fileID: 0}
-  m_PrefabAsset: {fileID: 0}
-  m_GameObject: {fileID: 1368286310}
-  m_Enabled: 1
-  m_EditorHideFlags: 0
-  m_Script: {fileID: 11500000, guid: f4688fdb7df04437aeb418b961361dc5, type: 3}
-  m_Name: 
-  m_EditorClassIdentifier: 
-  m_Material: {fileID: 0}
-  m_Color: {r: 1, g: 1, b: 1, a: 1}
-  m_RaycastTarget: 1
-  m_RaycastPadding: {x: 0, y: 0, z: 0, w: 0}
-  m_Maskable: 1
-  m_OnCullStateChanged:
-    m_PersistentCalls:
-      m_Calls: []
-  m_text: 200$
-  m_isRightToLeft: 0
-  m_fontAsset: {fileID: 11400000, guid: 8f586378b4e144a9851e7b34d9b748ee, type: 2}
-  m_sharedMaterial: {fileID: 2180264, guid: 8f586378b4e144a9851e7b34d9b748ee, type: 2}
-  m_fontSharedMaterials: []
-  m_fontMaterial: {fileID: 0}
-  m_fontMaterials: []
-  m_fontColor32:
-    serializedVersion: 2
-    rgba: 4294967295
-  m_fontColor: {r: 1, g: 1, b: 1, a: 1}
-  m_enableVertexGradient: 0
-  m_colorMode: 3
-  m_fontColorGradient:
-    topLeft: {r: 1, g: 1, b: 1, a: 1}
-    topRight: {r: 1, g: 1, b: 1, a: 1}
-    bottomLeft: {r: 1, g: 1, b: 1, a: 1}
-    bottomRight: {r: 1, g: 1, b: 1, a: 1}
-  m_fontColorGradientPreset: {fileID: 0}
-  m_spriteAsset: {fileID: 0}
-  m_tintAllSprites: 0
-  m_StyleSheet: {fileID: 0}
-  m_TextStyleHashCode: -1183493901
-  m_overrideHtmlColors: 0
-  m_faceColor:
-    serializedVersion: 2
-    rgba: 4294967295
-  m_fontSize: 65
-  m_fontSizeBase: 65
-  m_fontWeight: 400
-  m_enableAutoSizing: 0
-  m_fontSizeMin: 18
-  m_fontSizeMax: 72
-  m_fontStyle: 1
-  m_HorizontalAlignment: 4
-  m_VerticalAlignment: 256
-  m_textAlignment: 65535
-  m_characterSpacing: 0
-  m_wordSpacing: 0
-  m_lineSpacing: 0
-  m_lineSpacingMax: 0
-  m_paragraphSpacing: 0
-  m_charWidthMaxAdj: 0
-  m_TextWrappingMode: 1
-  m_wordWrappingRatios: 0.4
-  m_overflowMode: 0
-  m_linkedTextComponent: {fileID: 0}
-  parentLinkedComponent: {fileID: 0}
-  m_enableKerning: 0
-  m_ActiveFontFeatures: 6e72656b
-  m_enableExtraPadding: 0
-  checkPaddingRequired: 0
-  m_isRichText: 1
-  m_EmojiFallbackSupport: 1
-  m_parseCtrlCharacters: 1
-  m_isOrthographic: 1
-  m_isCullingEnabled: 0
-  m_horizontalMapping: 0
-  m_verticalMapping: 0
-  m_uvLineOffset: 0
-  m_geometrySortingOrder: 0
-  m_IsTextObjectScaleStatic: 0
-  m_VertexBufferAutoSizeReduction: 0
-  m_useMaxVisibleDescender: 1
-  m_pageToDisplay: 1
-  m_margin: {x: -428.85266, y: 0, z: 0, w: -28.95337}
-  m_isUsingLegacyAnimationComponent: 0
-  m_isVolumetricText: 0
-  m_hasFontAssetChanged: 0
-  m_baseMaterial: {fileID: 0}
-  m_maskOffset: {x: 0, y: 0, z: 0, w: 0}
---- !u!222 &1368286313
-CanvasRenderer:
-  m_ObjectHideFlags: 0
-  m_CorrespondingSourceObject: {fileID: 0}
-  m_PrefabInstance: {fileID: 0}
-  m_PrefabAsset: {fileID: 0}
-  m_GameObject: {fileID: 1368286310}
-  m_CullTransparentMesh: 1
 --- !u!1 &1489499668
 GameObject:
   m_ObjectHideFlags: 0
@@ -2705,750 +1479,6 @@
   m_GameObject: {fileID: 1489499668}
   serializedVersion: 2
   m_LocalRotation: {x: 0, y: 0, z: 0, w: 1}
-  m_LocalPosition: {x: 0, y: -0.2, z: 0}
-  m_LocalScale: {x: 20, y: 0.5, z: 20}
-  m_ConstrainProportionsScale: 0
-  m_Children: []
-  m_Father: {fileID: 0}
-  m_LocalEulerAnglesHint: {x: 0, y: 0, z: 0}
---- !u!1 &1494756281
-GameObject:
-  m_ObjectHideFlags: 0
-  m_CorrespondingSourceObject: {fileID: 0}
-  m_PrefabInstance: {fileID: 0}
-  m_PrefabAsset: {fileID: 0}
-  serializedVersion: 6
-  m_Component:
-  - component: {fileID: 1494756282}
-  - component: {fileID: 1494756284}
-  - component: {fileID: 1494756283}
-  m_Layer: 5
-  m_Name: BG
-  m_TagString: Untagged
-  m_Icon: {fileID: 0}
-  m_NavMeshLayer: 0
-  m_StaticEditorFlags: 0
-  m_IsActive: 1
---- !u!224 &1494756282
-RectTransform:
-  m_ObjectHideFlags: 0
-  m_CorrespondingSourceObject: {fileID: 0}
-  m_PrefabInstance: {fileID: 0}
-  m_PrefabAsset: {fileID: 0}
-  m_GameObject: {fileID: 1494756281}
-  m_LocalRotation: {x: 0, y: 0, z: 0, w: 1}
-  m_LocalPosition: {x: 0, y: 0, z: 0}
-  m_LocalScale: {x: 1, y: 1, z: 1}
-  m_ConstrainProportionsScale: 0
-  m_Children:
-  - {fileID: 636621345}
-  m_Father: {fileID: 680392391}
-  m_LocalEulerAnglesHint: {x: 0, y: 0, z: 0}
-  m_AnchorMin: {x: 0, y: 0}
-  m_AnchorMax: {x: 1, y: 1}
-  m_AnchoredPosition: {x: 0, y: 0}
-  m_SizeDelta: {x: 0, y: 0}
-  m_Pivot: {x: 0.5, y: 0.5}
---- !u!114 &1494756283
-MonoBehaviour:
-  m_ObjectHideFlags: 0
-  m_CorrespondingSourceObject: {fileID: 0}
-  m_PrefabInstance: {fileID: 0}
-  m_PrefabAsset: {fileID: 0}
-  m_GameObject: {fileID: 1494756281}
-  m_Enabled: 1
-  m_EditorHideFlags: 0
-  m_Script: {fileID: 11500000, guid: fe87c0e1cc204ed48ad3b37840f39efc, type: 3}
-  m_Name: 
-  m_EditorClassIdentifier: 
-  m_Material: {fileID: 0}
-  m_Color: {r: 0, g: 0, b: 0, a: 1}
-  m_RaycastTarget: 1
-  m_RaycastPadding: {x: 0, y: 0, z: 0, w: 0}
-  m_Maskable: 1
-  m_OnCullStateChanged:
-    m_PersistentCalls:
-      m_Calls: []
-  m_Sprite: {fileID: 10907, guid: 0000000000000000f000000000000000, type: 0}
-  m_Type: 1
-  m_PreserveAspect: 0
-  m_FillCenter: 1
-  m_FillMethod: 4
-  m_FillAmount: 1
-  m_FillClockwise: 1
-  m_FillOrigin: 0
-  m_UseSpriteMesh: 0
-  m_PixelsPerUnitMultiplier: 1
---- !u!222 &1494756284
-CanvasRenderer:
-  m_ObjectHideFlags: 0
-  m_CorrespondingSourceObject: {fileID: 0}
-  m_PrefabInstance: {fileID: 0}
-  m_PrefabAsset: {fileID: 0}
-  m_GameObject: {fileID: 1494756281}
-  m_CullTransparentMesh: 1
---- !u!1 &1632666412
-GameObject:
-  m_ObjectHideFlags: 0
-  m_CorrespondingSourceObject: {fileID: 0}
-  m_PrefabInstance: {fileID: 0}
-  m_PrefabAsset: {fileID: 0}
-  serializedVersion: 6
-  m_Component:
-  - component: {fileID: 1632666413}
-  - component: {fileID: 1632666415}
-  - component: {fileID: 1632666414}
-  m_Layer: 5
-  m_Name: BuyUIPanel
-  m_TagString: Untagged
-  m_Icon: {fileID: 0}
-  m_NavMeshLayer: 0
-  m_StaticEditorFlags: 0
-  m_IsActive: 1
---- !u!224 &1632666413
-RectTransform:
-  m_ObjectHideFlags: 0
-  m_CorrespondingSourceObject: {fileID: 0}
-  m_PrefabInstance: {fileID: 0}
-  m_PrefabAsset: {fileID: 0}
-  m_GameObject: {fileID: 1632666412}
-  m_LocalRotation: {x: -0, y: -0, z: -0, w: 1}
-  m_LocalPosition: {x: 0, y: 0, z: 0}
-  m_LocalScale: {x: 1, y: 1, z: 1}
-  m_ConstrainProportionsScale: 0
-  m_Children:
-  - {fileID: 301741336}
-  - {fileID: 1021380244}
-  - {fileID: 1775962547}
-  - {fileID: 144640109}
-  - {fileID: 1942279544}
-  m_Father: {fileID: 886210788}
-  m_LocalEulerAnglesHint: {x: 0, y: 0, z: 0}
-  m_AnchorMin: {x: 1, y: 0}
-  m_AnchorMax: {x: 1, y: 0}
-  m_AnchoredPosition: {x: 930, y: -261}
-  m_SizeDelta: {x: 500, y: 523.1}
-  m_Pivot: {x: 0.5, y: 0.5}
---- !u!114 &1632666414
-MonoBehaviour:
-  m_ObjectHideFlags: 0
-  m_CorrespondingSourceObject: {fileID: 0}
-  m_PrefabInstance: {fileID: 0}
-  m_PrefabAsset: {fileID: 0}
-  m_GameObject: {fileID: 1632666412}
-  m_Enabled: 1
-  m_EditorHideFlags: 0
-  m_Script: {fileID: 11500000, guid: fe87c0e1cc204ed48ad3b37840f39efc, type: 3}
-  m_Name: 
-  m_EditorClassIdentifier: 
-  m_Material: {fileID: 0}
-  m_Color: {r: 1, g: 1, b: 1, a: 1}
-  m_RaycastTarget: 1
-  m_RaycastPadding: {x: 0, y: 0, z: 0, w: 0}
-  m_Maskable: 1
-  m_OnCullStateChanged:
-    m_PersistentCalls:
-      m_Calls: []
-  m_Sprite: {fileID: 21300000, guid: c5068910ab57162418f4501680d50cd1, type: 3}
-  m_Type: 0
-  m_PreserveAspect: 0
-  m_FillCenter: 1
-  m_FillMethod: 4
-  m_FillAmount: 1
-  m_FillClockwise: 1
-  m_FillOrigin: 0
-  m_UseSpriteMesh: 0
-  m_PixelsPerUnitMultiplier: 1
---- !u!222 &1632666415
-CanvasRenderer:
-  m_ObjectHideFlags: 0
-  m_CorrespondingSourceObject: {fileID: 0}
-  m_PrefabInstance: {fileID: 0}
-  m_PrefabAsset: {fileID: 0}
-  m_GameObject: {fileID: 1632666412}
-  m_CullTransparentMesh: 1
---- !u!1 &1687605550
-GameObject:
-  m_ObjectHideFlags: 0
-  m_CorrespondingSourceObject: {fileID: 0}
-  m_PrefabInstance: {fileID: 0}
-  m_PrefabAsset: {fileID: 0}
-  serializedVersion: 6
-  m_Component:
-  - component: {fileID: 1687605551}
-  m_Layer: 0
-  m_Name: Spawn Point
-  m_TagString: Untagged
-  m_Icon: {fileID: 0}
-  m_NavMeshLayer: 0
-  m_StaticEditorFlags: 0
-  m_IsActive: 1
---- !u!4 &1687605551
-Transform:
-  m_ObjectHideFlags: 0
-  m_CorrespondingSourceObject: {fileID: 0}
-  m_PrefabInstance: {fileID: 0}
-  m_PrefabAsset: {fileID: 0}
-  m_GameObject: {fileID: 1687605550}
-  serializedVersion: 2
-  m_LocalRotation: {x: -0.7071068, y: 0, z: 0, w: 0.7071068}
-  m_LocalPosition: {x: 0.2, y: 0.1, z: -10.425219}
-  m_LocalScale: {x: 2, y: 0.2, z: 2}
-  m_ConstrainProportionsScale: 0
-  m_Children: []
-  m_Father: {fileID: 0}
-  m_LocalEulerAnglesHint: {x: -90, y: 0, z: 0}
---- !u!1 &1689536179
-GameObject:
-  m_ObjectHideFlags: 0
-  m_CorrespondingSourceObject: {fileID: 0}
-  m_PrefabInstance: {fileID: 0}
-  m_PrefabAsset: {fileID: 0}
-  serializedVersion: 6
-  m_Component:
-  - component: {fileID: 1689536182}
-  - component: {fileID: 1689536181}
-  - component: {fileID: 1689536180}
-  m_Layer: 5
-  m_Name: CurrencyAdded
-  m_TagString: Untagged
-  m_Icon: {fileID: 0}
-  m_NavMeshLayer: 0
-  m_StaticEditorFlags: 0
-  m_IsActive: 0
---- !u!114 &1689536180
-MonoBehaviour:
-  m_ObjectHideFlags: 0
-  m_CorrespondingSourceObject: {fileID: 0}
-  m_PrefabInstance: {fileID: 0}
-  m_PrefabAsset: {fileID: 0}
-  m_GameObject: {fileID: 1689536179}
-  m_Enabled: 1
-  m_EditorHideFlags: 0
-  m_Script: {fileID: 11500000, guid: f4688fdb7df04437aeb418b961361dc5, type: 3}
-  m_Name: 
-  m_EditorClassIdentifier: 
-  m_Material: {fileID: 0}
-  m_Color: {r: 1, g: 1, b: 1, a: 1}
-  m_RaycastTarget: 1
-  m_RaycastPadding: {x: 0, y: 0, z: 0, w: 0}
-  m_Maskable: 1
-  m_OnCullStateChanged:
-    m_PersistentCalls:
-      m_Calls: []
-  m_text: +200
-  m_isRightToLeft: 0
-  m_fontAsset: {fileID: 11400000, guid: 8f586378b4e144a9851e7b34d9b748ee, type: 2}
-  m_sharedMaterial: {fileID: 2180264, guid: 8f586378b4e144a9851e7b34d9b748ee, type: 2}
-  m_fontSharedMaterials: []
-  m_fontMaterial: {fileID: 0}
-  m_fontMaterials: []
-  m_fontColor32:
-    serializedVersion: 2
-    rgba: 4278255412
-  m_fontColor: {r: 0.20445704, g: 1, b: 0, a: 1}
-  m_enableVertexGradient: 0
-  m_colorMode: 3
-  m_fontColorGradient:
-    topLeft: {r: 1, g: 1, b: 1, a: 1}
-    topRight: {r: 1, g: 1, b: 1, a: 1}
-    bottomLeft: {r: 1, g: 1, b: 1, a: 1}
-    bottomRight: {r: 1, g: 1, b: 1, a: 1}
-  m_fontColorGradientPreset: {fileID: 0}
-  m_spriteAsset: {fileID: 0}
-  m_tintAllSprites: 0
-  m_StyleSheet: {fileID: 0}
-  m_TextStyleHashCode: -1183493901
-  m_overrideHtmlColors: 0
-  m_faceColor:
-    serializedVersion: 2
-    rgba: 4294967295
-  m_fontSize: 36
-  m_fontSizeBase: 36
-  m_fontWeight: 400
-  m_enableAutoSizing: 0
-  m_fontSizeMin: 18
-  m_fontSizeMax: 72
-  m_fontStyle: 0
-  m_HorizontalAlignment: 1
-  m_VerticalAlignment: 256
-  m_textAlignment: 65535
-  m_characterSpacing: 0
-  m_wordSpacing: 0
-  m_lineSpacing: 0
-  m_lineSpacingMax: 0
-  m_paragraphSpacing: 0
-  m_charWidthMaxAdj: 0
-  m_TextWrappingMode: 1
-  m_wordWrappingRatios: 0.4
-  m_overflowMode: 0
-  m_linkedTextComponent: {fileID: 0}
-  parentLinkedComponent: {fileID: 0}
-  m_enableKerning: 0
-  m_ActiveFontFeatures: 6e72656b
-  m_enableExtraPadding: 0
-  checkPaddingRequired: 0
-  m_isRichText: 1
-  m_EmojiFallbackSupport: 1
-  m_parseCtrlCharacters: 1
-  m_isOrthographic: 1
-  m_isCullingEnabled: 0
-  m_horizontalMapping: 0
-  m_verticalMapping: 0
-  m_uvLineOffset: 0
-  m_geometrySortingOrder: 0
-  m_IsTextObjectScaleStatic: 0
-  m_VertexBufferAutoSizeReduction: 0
-  m_useMaxVisibleDescender: 1
-  m_pageToDisplay: 1
-  m_margin: {x: 0, y: 0, z: 0, w: 0}
-  m_isUsingLegacyAnimationComponent: 0
-  m_isVolumetricText: 0
-  m_hasFontAssetChanged: 0
-  m_baseMaterial: {fileID: 0}
-  m_maskOffset: {x: 0, y: 0, z: 0, w: 0}
---- !u!222 &1689536181
-CanvasRenderer:
-  m_ObjectHideFlags: 0
-  m_CorrespondingSourceObject: {fileID: 0}
-  m_PrefabInstance: {fileID: 0}
-  m_PrefabAsset: {fileID: 0}
-  m_GameObject: {fileID: 1689536179}
-  m_CullTransparentMesh: 1
---- !u!224 &1689536182
-RectTransform:
-  m_ObjectHideFlags: 0
-  m_CorrespondingSourceObject: {fileID: 0}
-  m_PrefabInstance: {fileID: 0}
-  m_PrefabAsset: {fileID: 0}
-  m_GameObject: {fileID: 1689536179}
-  m_LocalRotation: {x: 0, y: 0, z: 0, w: 1}
-  m_LocalPosition: {x: 0, y: 0, z: 0}
-  m_LocalScale: {x: 1, y: 1, z: 1}
-  m_ConstrainProportionsScale: 0
-  m_Children: []
-  m_Father: {fileID: 953956901}
-  m_LocalEulerAnglesHint: {x: 0, y: 0, z: 0}
-  m_AnchorMin: {x: 1, y: 1}
-  m_AnchorMax: {x: 1, y: 1}
-  m_AnchoredPosition: {x: -142, y: -139.5}
-  m_SizeDelta: {x: 200, y: 50}
-  m_Pivot: {x: 0.5, y: 0.5}
---- !u!1 &1775962546
-GameObject:
-  m_ObjectHideFlags: 0
-  m_CorrespondingSourceObject: {fileID: 0}
-  m_PrefabInstance: {fileID: 0}
-  m_PrefabAsset: {fileID: 0}
-  serializedVersion: 6
-  m_Component:
-  - component: {fileID: 1775962547}
-  - component: {fileID: 1775962549}
-  - component: {fileID: 1775962548}
-  m_Layer: 5
-  m_Name: Description
-  m_TagString: Untagged
-  m_Icon: {fileID: 0}
-  m_NavMeshLayer: 0
-  m_StaticEditorFlags: 0
-  m_IsActive: 1
---- !u!224 &1775962547
-RectTransform:
-  m_ObjectHideFlags: 0
-  m_CorrespondingSourceObject: {fileID: 0}
-  m_PrefabInstance: {fileID: 0}
-  m_PrefabAsset: {fileID: 0}
-  m_GameObject: {fileID: 1775962546}
-  m_LocalRotation: {x: 0, y: 0, z: 0, w: 1}
-  m_LocalPosition: {x: 0, y: 0, z: 0}
-  m_LocalScale: {x: 1, y: 1, z: 1}
-  m_ConstrainProportionsScale: 0
-  m_Children: []
-  m_Father: {fileID: 1632666413}
-  m_LocalEulerAnglesHint: {x: 0, y: 0, z: 0}
-  m_AnchorMin: {x: 0.5, y: 0}
-  m_AnchorMax: {x: 0.5, y: 0}
-  m_AnchoredPosition: {x: 0, y: 162}
-  m_SizeDelta: {x: 200, y: 50}
-  m_Pivot: {x: 0.5, y: 0.5}
---- !u!114 &1775962548
-MonoBehaviour:
-  m_ObjectHideFlags: 0
-  m_CorrespondingSourceObject: {fileID: 0}
-  m_PrefabInstance: {fileID: 0}
-  m_PrefabAsset: {fileID: 0}
-  m_GameObject: {fileID: 1775962546}
-  m_Enabled: 1
-  m_EditorHideFlags: 0
-  m_Script: {fileID: 11500000, guid: f4688fdb7df04437aeb418b961361dc5, type: 3}
-  m_Name: 
-  m_EditorClassIdentifier: 
-  m_Material: {fileID: 0}
-  m_Color: {r: 1, g: 1, b: 1, a: 1}
-  m_RaycastTarget: 1
-  m_RaycastPadding: {x: 0, y: 0, z: 0, w: 0}
-  m_Maskable: 1
-  m_OnCullStateChanged:
-    m_PersistentCalls:
-      m_Calls: []
-  m_text: Text Description, deze stripclub is ESSENTIEEL, trust me bro...
-  m_isRightToLeft: 0
-  m_fontAsset: {fileID: 11400000, guid: 8f586378b4e144a9851e7b34d9b748ee, type: 2}
-  m_sharedMaterial: {fileID: 2180264, guid: 8f586378b4e144a9851e7b34d9b748ee, type: 2}
-  m_fontSharedMaterials: []
-  m_fontMaterial: {fileID: 0}
-  m_fontMaterials: []
-  m_fontColor32:
-    serializedVersion: 2
-    rgba: 4278190080
-  m_fontColor: {r: 0, g: 0, b: 0, a: 1}
-  m_enableVertexGradient: 0
-  m_colorMode: 3
-  m_fontColorGradient:
-    topLeft: {r: 1, g: 1, b: 1, a: 1}
-    topRight: {r: 1, g: 1, b: 1, a: 1}
-    bottomLeft: {r: 1, g: 1, b: 1, a: 1}
-    bottomRight: {r: 1, g: 1, b: 1, a: 1}
-  m_fontColorGradientPreset: {fileID: 0}
-  m_spriteAsset: {fileID: 0}
-  m_tintAllSprites: 0
-  m_StyleSheet: {fileID: 0}
-  m_TextStyleHashCode: -1183493901
-  m_overrideHtmlColors: 0
-  m_faceColor:
-    serializedVersion: 2
-    rgba: 4294967295
-  m_fontSize: 28
-  m_fontSizeBase: 28
-  m_fontWeight: 400
-  m_enableAutoSizing: 0
-  m_fontSizeMin: 18
-  m_fontSizeMax: 72
-  m_fontStyle: 0
-  m_HorizontalAlignment: 1
-  m_VerticalAlignment: 256
-  m_textAlignment: 65535
-  m_characterSpacing: 0
-  m_wordSpacing: 0
-  m_lineSpacing: 0
-  m_lineSpacingMax: 0
-  m_paragraphSpacing: 0
-  m_charWidthMaxAdj: 0
-  m_TextWrappingMode: 1
-  m_wordWrappingRatios: 0.4
-  m_overflowMode: 0
-  m_linkedTextComponent: {fileID: 0}
-  parentLinkedComponent: {fileID: 0}
-  m_enableKerning: 0
-  m_ActiveFontFeatures: 6e72656b
-  m_enableExtraPadding: 0
-  checkPaddingRequired: 0
-  m_isRichText: 1
-  m_EmojiFallbackSupport: 1
-  m_parseCtrlCharacters: 1
-  m_isOrthographic: 1
-  m_isCullingEnabled: 0
-  m_horizontalMapping: 0
-  m_verticalMapping: 0
-  m_uvLineOffset: 0
-  m_geometrySortingOrder: 0
-  m_IsTextObjectScaleStatic: 0
-  m_VertexBufferAutoSizeReduction: 0
-  m_useMaxVisibleDescender: 1
-  m_pageToDisplay: 1
-  m_margin: {x: -122.97986, y: -20.870773, z: -130.66895, w: -17.1279}
-  m_isUsingLegacyAnimationComponent: 0
-  m_isVolumetricText: 0
-  m_hasFontAssetChanged: 0
-  m_baseMaterial: {fileID: 0}
-  m_maskOffset: {x: 0, y: 0, z: 0, w: 0}
---- !u!222 &1775962549
-CanvasRenderer:
-  m_ObjectHideFlags: 0
-  m_CorrespondingSourceObject: {fileID: 0}
-  m_PrefabInstance: {fileID: 0}
-  m_PrefabAsset: {fileID: 0}
-  m_GameObject: {fileID: 1775962546}
-  m_CullTransparentMesh: 1
---- !u!1 &1942279543
-GameObject:
-  m_ObjectHideFlags: 0
-  m_CorrespondingSourceObject: {fileID: 0}
-  m_PrefabInstance: {fileID: 0}
-  m_PrefabAsset: {fileID: 0}
-  serializedVersion: 6
-  m_Component:
-  - component: {fileID: 1942279544}
-  - component: {fileID: 1942279547}
-  - component: {fileID: 1942279546}
-  - component: {fileID: 1942279545}
-  m_Layer: 5
-  m_Name: BuyButton
-  m_TagString: Untagged
-  m_Icon: {fileID: 0}
-  m_NavMeshLayer: 0
-  m_StaticEditorFlags: 0
-  m_IsActive: 1
---- !u!224 &1942279544
-RectTransform:
-  m_ObjectHideFlags: 0
-  m_CorrespondingSourceObject: {fileID: 0}
-  m_PrefabInstance: {fileID: 0}
-  m_PrefabAsset: {fileID: 0}
-  m_GameObject: {fileID: 1942279543}
-  m_LocalRotation: {x: 0, y: 0, z: 0, w: 1}
-  m_LocalPosition: {x: 0, y: 0, z: 0}
-  m_LocalScale: {x: 1, y: 1, z: 1}
-  m_ConstrainProportionsScale: 0
-  m_Children:
-  - {fileID: 302937465}
-  m_Father: {fileID: 1632666413}
-  m_LocalEulerAnglesHint: {x: 0, y: 0, z: 0}
-  m_AnchorMin: {x: 0.5, y: 0}
-  m_AnchorMax: {x: 0.5, y: 0}
-  m_AnchoredPosition: {x: -91.7, y: 72.2}
-  m_SizeDelta: {x: 255, y: 85}
-  m_Pivot: {x: 0.5, y: 0.5}
---- !u!114 &1942279545
-MonoBehaviour:
-  m_ObjectHideFlags: 0
-  m_CorrespondingSourceObject: {fileID: 0}
-  m_PrefabInstance: {fileID: 0}
-  m_PrefabAsset: {fileID: 0}
-  m_GameObject: {fileID: 1942279543}
-  m_Enabled: 1
-  m_EditorHideFlags: 0
-  m_Script: {fileID: 11500000, guid: 4e29b1a8efbd4b44bb3f3716e73f07ff, type: 3}
-  m_Name: 
-  m_EditorClassIdentifier: 
-  m_Navigation:
-    m_Mode: 3
-    m_WrapAround: 0
-    m_SelectOnUp: {fileID: 0}
-    m_SelectOnDown: {fileID: 0}
-    m_SelectOnLeft: {fileID: 0}
-    m_SelectOnRight: {fileID: 0}
-  m_Transition: 1
-  m_Colors:
-    m_NormalColor: {r: 1, g: 1, b: 1, a: 1}
-    m_HighlightedColor: {r: 0.9607843, g: 0.9607843, b: 0.9607843, a: 1}
-    m_PressedColor: {r: 0.78431374, g: 0.78431374, b: 0.78431374, a: 1}
-    m_SelectedColor: {r: 0.9607843, g: 0.9607843, b: 0.9607843, a: 1}
-    m_DisabledColor: {r: 0.78431374, g: 0.78431374, b: 0.78431374, a: 0.5019608}
-    m_ColorMultiplier: 1
-    m_FadeDuration: 0.1
-  m_SpriteState:
-    m_HighlightedSprite: {fileID: 0}
-    m_PressedSprite: {fileID: 0}
-    m_SelectedSprite: {fileID: 0}
-    m_DisabledSprite: {fileID: 0}
-  m_AnimationTriggers:
-    m_NormalTrigger: Normal
-    m_HighlightedTrigger: Highlighted
-    m_PressedTrigger: Pressed
-    m_SelectedTrigger: Selected
-    m_DisabledTrigger: Disabled
-  m_Interactable: 1
-  m_TargetGraphic: {fileID: 1942279546}
-  m_OnClick:
-    m_PersistentCalls:
-      m_Calls: []
---- !u!114 &1942279546
-MonoBehaviour:
-  m_ObjectHideFlags: 0
-  m_CorrespondingSourceObject: {fileID: 0}
-  m_PrefabInstance: {fileID: 0}
-  m_PrefabAsset: {fileID: 0}
-  m_GameObject: {fileID: 1942279543}
-  m_Enabled: 1
-  m_EditorHideFlags: 0
-  m_Script: {fileID: 11500000, guid: fe87c0e1cc204ed48ad3b37840f39efc, type: 3}
-  m_Name: 
-  m_EditorClassIdentifier: 
-  m_Material: {fileID: 0}
-  m_Color: {r: 1, g: 1, b: 1, a: 1}
-  m_RaycastTarget: 1
-  m_RaycastPadding: {x: 0, y: 0, z: 0, w: 0}
-  m_Maskable: 1
-  m_OnCullStateChanged:
-    m_PersistentCalls:
-      m_Calls: []
-  m_Sprite: {fileID: 21300000, guid: 0dfa16a97e7348e43a0e6f0a8697a57b, type: 3}
-  m_Type: 0
-  m_PreserveAspect: 0
-  m_FillCenter: 1
-  m_FillMethod: 4
-  m_FillAmount: 1
-  m_FillClockwise: 1
-  m_FillOrigin: 0
-  m_UseSpriteMesh: 0
-  m_PixelsPerUnitMultiplier: 1
---- !u!222 &1942279547
-CanvasRenderer:
-  m_ObjectHideFlags: 0
-  m_CorrespondingSourceObject: {fileID: 0}
-  m_PrefabInstance: {fileID: 0}
-  m_PrefabAsset: {fileID: 0}
-  m_GameObject: {fileID: 1942279543}
-  m_CullTransparentMesh: 1
---- !u!1 &2094975138
-GameObject:
-  m_ObjectHideFlags: 0
-  m_CorrespondingSourceObject: {fileID: 0}
-  m_PrefabInstance: {fileID: 0}
-  m_PrefabAsset: {fileID: 0}
-  serializedVersion: 6
-  m_Component:
-  - component: {fileID: 2094975139}
-  m_Layer: 0
-  m_Name: Cell Container
-  m_TagString: Untagged
-  m_Icon: {fileID: 0}
-  m_NavMeshLayer: 0
-  m_StaticEditorFlags: 0
-  m_IsActive: 1
---- !u!4 &2094975139
-Transform:
-  m_ObjectHideFlags: 0
-  m_CorrespondingSourceObject: {fileID: 0}
-  m_PrefabInstance: {fileID: 0}
-  m_PrefabAsset: {fileID: 0}
-  m_GameObject: {fileID: 2094975138}
-  serializedVersion: 2
-  m_LocalRotation: {x: 0, y: 0, z: 0, w: 1}
-  m_LocalPosition: {x: 0, y: 0, z: 0}
-  m_LocalScale: {x: 1, y: 1, z: 1}
-  m_ConstrainProportionsScale: 0
-  m_Children: []
-  m_Father: {fileID: 1053410307}
-  m_LocalEulerAnglesHint: {x: 0, y: 0, z: 0}
---- !u!33 &2836763081083993176
-MeshFilter:
-  m_ObjectHideFlags: 0
-  m_CorrespondingSourceObject: {fileID: 0}
-  m_PrefabInstance: {fileID: 0}
-  m_PrefabAsset: {fileID: 0}
-  m_GameObject: {fileID: 4698441373442062509}
-  m_Mesh: {fileID: 10202, guid: 0000000000000000e000000000000000, type: 0}
---- !u!1 &4698441373442062509
-GameObject:
-  m_ObjectHideFlags: 0
-  m_CorrespondingSourceObject: {fileID: 0}
-  m_PrefabInstance: {fileID: 0}
-  m_PrefabAsset: {fileID: 0}
-  serializedVersion: 6
-  m_Component:
-  - component: {fileID: 4838260138717750261}
-  - component: {fileID: 2836763081083993176}
-  - component: {fileID: 8046012273999944371}
-  - component: {fileID: 5232862074437477715}
-  m_Layer: 0
-  m_Name: Building Spawn Cell
-  m_TagString: Untagged
-  m_Icon: {fileID: 0}
-  m_NavMeshLayer: 0
-  m_StaticEditorFlags: 0
-  m_IsActive: 1
---- !u!4 &4838260138717750261
-Transform:
-  m_ObjectHideFlags: 0
-  m_CorrespondingSourceObject: {fileID: 0}
-  m_PrefabInstance: {fileID: 0}
-  m_PrefabAsset: {fileID: 0}
-  m_GameObject: {fileID: 4698441373442062509}
-  serializedVersion: 2
-  m_LocalRotation: {x: -0, y: -0, z: 0.0000000074505797, w: 1}
-  m_LocalPosition: {x: 0, y: 0, z: -10.425219}
-  m_LocalScale: {x: 2, y: 0.2, z: 2}
-  m_ConstrainProportionsScale: 0
-  m_Children: []
-  m_Father: {fileID: 0}
-  m_LocalEulerAnglesHint: {x: 0, y: 0, z: 0}
---- !u!65 &5232862074437477715
-BoxCollider:
-  m_ObjectHideFlags: 0
-  m_CorrespondingSourceObject: {fileID: 0}
-  m_PrefabInstance: {fileID: 0}
-  m_PrefabAsset: {fileID: 0}
-  m_GameObject: {fileID: 4698441373442062509}
-  m_Material: {fileID: 0}
-  m_IncludeLayers:
-    serializedVersion: 2
-    m_Bits: 0
-  m_ExcludeLayers:
-    serializedVersion: 2
-    m_Bits: 0
-  m_LayerOverridePriority: 0
-  m_IsTrigger: 0
-  m_ProvidesContacts: 0
-  m_Enabled: 1
-  serializedVersion: 3
-  m_Size: {x: 1, y: 1, z: 1}
-  m_Center: {x: 0, y: 0, z: 0}
---- !u!23 &8046012273999944371
-MeshRenderer:
-  m_ObjectHideFlags: 0
-  m_CorrespondingSourceObject: {fileID: 0}
-  m_PrefabInstance: {fileID: 0}
-  m_PrefabAsset: {fileID: 0}
-  m_GameObject: {fileID: 4698441373442062509}
-  m_Enabled: 1
-  m_CastShadows: 1
-  m_ReceiveShadows: 1
-  m_DynamicOccludee: 1
-  m_StaticShadowCaster: 0
-  m_MotionVectors: 1
-  m_LightProbeUsage: 1
-  m_ReflectionProbeUsage: 1
-  m_RayTracingMode: 2
-  m_RayTraceProcedural: 0
-  m_RayTracingAccelStructBuildFlagsOverride: 0
-  m_RayTracingAccelStructBuildFlags: 1
-  m_SmallMeshCulling: 1
-  m_RenderingLayerMask: 1
-  m_RendererPriority: 0
-  m_Materials:
-  - {fileID: 2100000, guid: e331718655e8f464892f7e1805a45908, type: 2}
-  m_StaticBatchInfo:
-    firstSubMesh: 0
-    subMeshCount: 0
-  m_StaticBatchRoot: {fileID: 0}
-  m_ProbeAnchor: {fileID: 0}
-  m_LightProbeVolumeOverride: {fileID: 0}
-  m_ScaleInLightmap: 1
-  m_ReceiveGI: 1
-  m_PreserveUVs: 0
-  m_IgnoreNormalsForChartDetection: 0
-  m_ImportantGI: 0
-  m_StitchLightmapSeams: 1
-  m_SelectedEditorRenderState: 3
-  m_MinimumChartSize: 4
-  m_AutoUVMaxDistance: 0.5
-  m_AutoUVMaxAngle: 89
-  m_LightmapParameters: {fileID: 0}
-  m_SortingLayerID: 0
-  m_SortingLayer: 0
-  m_SortingOrder: 0
-  m_AdditionalVertexStreams: {fileID: 0}
-<<<<<<< HEAD
-=======
---- !u!33 &1489499671
-MeshFilter:
-  m_ObjectHideFlags: 0
-  m_CorrespondingSourceObject: {fileID: 0}
-  m_PrefabInstance: {fileID: 0}
-  m_PrefabAsset: {fileID: 0}
-  m_GameObject: {fileID: 1489499668}
-  m_Mesh: {fileID: 10202, guid: 0000000000000000e000000000000000, type: 0}
---- !u!4 &1489499672
-Transform:
-  m_ObjectHideFlags: 0
-  m_CorrespondingSourceObject: {fileID: 0}
-  m_PrefabInstance: {fileID: 0}
-  m_PrefabAsset: {fileID: 0}
-  m_GameObject: {fileID: 1489499668}
-  serializedVersion: 2
-  m_LocalRotation: {x: 0, y: 0, z: 0, w: 1}
   m_LocalPosition: {x: 0, y: 0, z: 0}
   m_LocalScale: {x: 10, y: 0.5, z: 10}
   m_ConstrainProportionsScale: 0
@@ -3671,7 +1701,6 @@
   m_PrefabAsset: {fileID: 0}
   m_GameObject: {fileID: 2104418247}
   m_Mesh: {fileID: 10207, guid: 0000000000000000e000000000000000, type: 0}
->>>>>>> 1b67c2b6
 --- !u!1660057539 &9223372036854775807
 SceneRoots:
   m_ObjectHideFlags: 0
@@ -3681,16 +1710,7 @@
   - {fileID: 832575519}
   - {fileID: 1489499672}
   - {fileID: 1053410307}
-<<<<<<< HEAD
-  - {fileID: 4838260138717750261}
-  - {fileID: 1350008879}
-  - {fileID: 1687605551}
-  - {fileID: 953956901}
-  - {fileID: 1210393050}
-  - {fileID: 1211241671}
-=======
   - {fileID: 477120572}
   - {fileID: 1451453344}
   - {fileID: 671923612}
-  - {fileID: 1692396675}
->>>>>>> 1b67c2b6
+  - {fileID: 1692396675}