--- conflicted
+++ resolved
@@ -1167,11 +1167,7 @@
   m_LocalEulerAnglesHint: {x: 0, y: 0, z: 0}
   m_AnchorMin: {x: 1, y: 0}
   m_AnchorMax: {x: 1, y: 0}
-<<<<<<< HEAD
-  m_AnchoredPosition: {x: -1280, y: 661}
-=======
   m_AnchoredPosition: {x: -1194, y: 541.4}
->>>>>>> 6cd9bcf3
   m_SizeDelta: {x: 100, y: 100}
   m_Pivot: {x: 1, y: 0}
 --- !u!114 &886210789
