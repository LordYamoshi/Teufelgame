--- conflicted
+++ resolved
@@ -34,10 +34,6 @@
     private bool _showGridCoordinates = true;
     private bool _showGridLines = true;
     
-<<<<<<< HEAD
-    // Save/Load
-=======
->>>>>>> b601df42
     private bool _showSaveLoadSection = true;
     private string _saveFileName = "GridLayout";
     
